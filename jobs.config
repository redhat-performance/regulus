--- conflicted
+++ resolved
@@ -3,11 +3,7 @@
 #
 
 # Project. Default is crucible-rickshaw
-<<<<<<< HEAD
-export OCP_PROJECT=crucible-you
-=======
 #export OCP_PROJECT=crucible-hnhan
->>>>>>> 3476b2e4
 
 # Jobs, a list. This list conforms to GNU make i.e tab in each line, and no quote ""
 export JOBS= \
