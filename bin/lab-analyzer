#!/usr/bin/env bash
#
# testbed/cluster discovery and validation
# 	1. Discover cluster_type, num_workers and num_cpus (per worker)
# 	2. Confim the user-intent workers specified in lab.config.
#
# Usage: lab-analyzer -o <out-file>
#

set -euo pipefail

OUTPUT_FILE=""
while [[ $# -gt 0 ]]; do
    case "$1" in
        --output|-o)
            OUTPUT_FILE="$2"
            shift 2
            ;;
        *)
            echo "Unknown argument: $1" >&2
            exit 1
            ;;
    esac
done

if [[ -z "$OUTPUT_FILE" ]]; then
    echo "[ERROR] Missing required --output argument" >&2
    exit 1
fi


auto_fix="true"

source ${REG_ROOT}/lab.config

# About $reg_dir,
# On controller, the user can create REGULUS somewhere under their home i.e /root/path/regulus
# On bastion, the user can be root or kni. Since regulus will clone a repo there. it wil be /home/kni/path/regulus or /root/path/regulus.
# We need to identify the relative path from the bastion user's HOME. That is the "path/regulus" so that we can ssh to the bastion and cd to "path/regulus"
reg_dir="${PWD#"$HOME"/}"
echo reg_dir=$reg_dir >&2

if [ "$(hostname)" == "$REG_OCPHOST" ] ; then
    iam="bastion"
else
    iam="local"
fi

# We compute the number of CPUs for each pod based on the node.allocatable.cpu.
# We learn this value during during lab-analyzer time, and this value can go down
# when we install additional k8s services/features i,.e SRIOV and PAO. Hence
# we "reserve" some CPUs for it one time. We have seen 4 was not enough sometime.
# Hence use 8.
RESERVED_CPUS=10

# Define the JSON content
tb_info='{
    "CLUSTER_TYPE":			"value1",
    "NUM_WORKERS": 			"value3",
    "ALLOCATABLE_CPUS": 	"value3",
    "USEABLE_CPUS": 		"value3",
    "CORE_PERSOCKET": 		"value3",
    "CPUS_PERCORE": 		"value3"
}'

function exit_error() {
    local msg
    msg="$1"
    echo "[ERROR] ${msg}" 1>&2
    exit 1
}

script_dir="$(cd "$(dirname "${BASH_SOURCE[0]}")" && pwd)"
core_auth_script_path="${script_dir}/core-auth-key.sh"

SSH_OPTS="-o UserKnownHostsFile=/dev/null -o StrictHostKeyChecking=no -o LogLevel=ERROR -o ConnectTimeout=20"
SSH_OPTS+="${extra_SSH_OPTS:-}"

# compare two IDs for match. They can be FQDN or IP in any combination.
hostids_match() {
    local host1="$1"
    local host2="$2"

    # Helper to get IPs from DNS or literal IPs
    resolve_ips() {
        local input="$1"
        # If it's already an IP, return it
        if [[ "$input" =~ ^[0-9]+\.[0-9]+\.[0-9]+\.[0-9]+$ ]]; then
            echo "$input"
        else
            getent ahosts "$input" | awk '{print $1}' | sort -u
        fi
    }

    # Helper to get local IPs. These are extra interfaces setup by jetlag perhaps. dig does not know them.
    local_ips() {
        ip -4 -o addr show | awk '{print $4}' | cut -d/ -f1 | sort -u
    }

    # Resolve
    ips1=$(resolve_ips "$host1")
    ips2=$(resolve_ips "$host2")

    # Add local IPs if either input refers to the local machine
    hostname_fqdn=$(hostname -f)
    hostname_short=$(hostname)

    if [[ "$host1" == "$hostname_fqdn" || "$host1" == "$hostname_short" ]]; then
        ips1=$(local_ips)
    fi
    if [[ "$host2" == "$hostname_fqdn" || "$host2" == "$hostname_short" ]]; then
        ips2=$(local_ips)
    fi

    # Compare all IPs
    for ip1 in $ips1; do
        for ip2 in $ips2; do
            if [[ "$ip1" == "$ip2" ]]; then
                return 0
            fi
        done
    done
    return 1
}

function do_ssh() {
    local user_host="$1"
    shift
    #local ssh_opts="-o StrictHostKeyChecking=no -o PasswordAuthentication=no"
    local user host ssh_cmd

    # Parse user and host from user_host
    user=$(echo "$user_host" | awk -F@ '{print $1}')
    host=$(echo "$user_host" | awk -F@ '{print $2}')

    # Check if user and host are valid
    if [ -z "$user" ] || [ -z "$host" ]; then
        echo "Error: Invalid user/host: $user_host" >&2
        return 1
    fi

    # Create the ssh command with the given commands
    ssh_cmd="ssh $SSH_OPTS $user_host \"bash -c '$@'\""

    # Echo the command for debugging
    echo "($iam) CMD: $ssh_cmd" >&2

    # Execute the command
    eval $ssh_cmd
    local rc=$?
    return $rc
}

function f_verify_lab_config {
echo IN: f_verify_lab_config  >&2
    # Verify a few common missed setup activities.
    #   REG_KNI_USER (root vs kni)
    #   All export vars (most likely b/c user forgot to fixup lab.config)
    #   SRIOV-config (user has not invoked "make init") - we can do it, but let the user do it.
    #   PAO-config (user has not invoked "make init")

    local DEST="$REG_KNI_USER@$REG_OCPHOST"
    #workers=$(ssh $DEST "oc get nodes --selector='node-role.kubernetes.io/worker' -o jsonpath='{.items[*].metadata.name}'")
    workers=$(do_ssh $DEST "source $reg_dir/lab.config &&  oc get nodes --request-timeout=30s --selector='node-role.kubernetes.io/worker' -o jsonpath='{.items[*].metadata.name}'")

    if [ $? -ne 0 ] ; then
        echo "Cannot ssh to bastion $DEST" >&2
        exit 1
    fi
    if [[ !  "$workers" == *"$OCP_WORKER_0"* ]]; then
        echo "OCP_WORKER_0=$OCP_WORKER_0 is NOT in '$workers'"  >&2
        echo "Check lab.config on both sides"  >&2
        exit 1
    fi
    if [[ !  "$workers" == *"$OCP_WORKER_1"* ]]; then
        echo "OCP_WORKER_1=$OCP_WORKER_1 is NOT in '$workers'"  >&2
        echo "Check lab.config on both sides"  >&2
        exit
    fi
    if [[ !  "$workers" == *"$OCP_WORKER_2"* ]]; then
        echo "OCP_WORKER_2=$OCP_WORKER_2 is NOT in '$workers'"  >&2
        echo "Check lab.config on both sides"  >&2
        exit 1
    fi

    # Check lab.config consistency
    # ssh + grep has too much syntax headaches. scp and then grep local is easier.
    scp $DEST:$reg_dir/lab.config /tmp/lab.config
    rem_exports=$(grep export /tmp/lab.config | grep -v '#')

    local_exports=$(cd $REG_ROOT && cat lab.config | grep export | grep -v '#')
    if [ "$rem_exports" != "$local_exports" ]; then
        if [ "$auto_fix" == "true" ]; then
            echo "WARN: $reg_dir/lab.config file on controller differs the one on the bastion" >&2
            echo "auto_fix is ON. Fixing it"  >&2
            scp $REG_ROOT/lab.config  $DEST:$REG_ROOT/lab.config
        else
            echo "ERROR: $reg_dir/lab.config file on controller differs the one on the bastion" >&2
        fi
    fi

    # The bastion also needs init-lab (for CLUSTER_TYPE) before we can init SRIOV/UNIV/
    if [ "$auto_fix" == "true" ]; then
        echo "$LINENO bastion CMD: ssh $DEST cd $reg_dir && source bootstrap.sh && make init-lab" >&2
        #ssh $DEST "cd $reg_dir && source bootstrap.sh && make init-lab"
        do_ssh $DEST "cd $reg_dir && source bootstrap.sh && make init-lab"
    fi

    # Check SRIOV-config and PAO-config ready on the bastion
    if ! do_ssh "$DEST" "cd $reg_dir && source bootstrap.sh && cd SRIOV-config/ && ls setting.env" >/dev/null 2>&1 ; then
        if [ "$auto_fix" == "true" ]; then
            echo "WARN: SRIOV-config/UNIV is not yet initialized on the bastion" >&2
            echo "auto_fix is ON. Fixing it"  >&2
            #(do_ssh $DEST "cd $reg_dir && source bootstrap.sh && cd SRIOV-config/UNIV && make init")
            do_ssh $DEST "cd $reg_dir && source bootstrap.sh && cd SRIOV-config/UNIV && make init"
        else
            echo "ERROR: SRIOV-config/UNIV is not yet initialized on the bastion" >&2
            echo "Hint: go to $reg_dir/SRIOV-config/UNIV on the bastion and 'make init'" >&2
            exit 1
        fi
    fi

    if ! do_ssh "$DEST" "cd $reg_dir && source bootstrap.sh && cd SRIOV-config/ && ls setting.env" >/dev/null 2>&1 ; then
        if [ "$auto_fix" == "true" ]; then
            echo "WARN: PAO-config is not yet initialized on the bastion" >&2
            echo "auto_fix is ON. Fixing it"  >&2
            (do_ssh $DEST "cd $reg_dir && source bootstrap.sh && cd PAO-config/ && make init")

        else
            echo "ERROR: PAO-config is not yet initialized on the bastion" >&2
            echo "Hint: go to $reg_dir/PAO-config on the bastion and 'make init'" >&2
            exit 1
        fi
    fi

    echo "Lab config check done " >&2
    return
}

updated_json="{}"
function f_update_tb_info {
	# Read the JSON file
	json=$tb_info
	updated_json=$(echo "$json" | jq ".CLUSTER_TYPE = \"$tb_cluster_type\" | .NUM_WORKERS = \"$tb_num_workers\" \
								|     .ALLOCATABLE_CPUS = \"$tb_alloc_cpus\" |  .USEABLE_CPUS = \"$tb_useable_cpus\" \
<<<<<<< HEAD
                                |     .CORE_PERSOCKET = \"$tb_cps\" | .CPUS_PERCORE = \"$tb_cpc\"")
=======
                                |     .CORE_PERSOCKET = \"$tb_cps\" | .CPUS_PERCORE = \"$tb_cpc\" | .NUM_NUMAS = \"$tb_numa_nodes\" ")
>>>>>>> 49e8a1c4
	# Write the JSON content to a file
	echo "$updated_json" 
}

function f_get_cluster_type {
    # get all nodes with their roles
    nodes_info="$(do_ssh $REG_KNI_USER@$REG_OCPHOST "source $reg_dir/lab.config && kubectl get nodes -o custom-columns=NAME:.metadata.name,ROLES:.metadata.labels.kubernetes\\.io/role --no-headers")"

    # count number of nodes
    num_node=$(echo "$nodes_info" | wc -l)

    if [[ "$num_node" -eq 1 ]]; then
        echo "SNO"
        return
    fi

    if [[ "$num_node" -eq 3 ]]; then
        # check roles for each node
        compact=true
        while read -r name roles; do
            # COMPACT cluster requires both control-plane and worker roles
            if [[ "$roles" != *control-plane* ]] || [[ "$roles" != *worker* ]]; then
                compact=false
                break
            fi
        done <<< "$nodes_info"

        if $compact; then
            echo "COMPACT"
        else
            echo "STANDARD"
        fi
        return
    fi

    # fallback for all other cases
    echo "STANDARD"
}


function f_validate_worker_nodes {
	workers="$(do_ssh $REG_KNI_USER@$REG_OCPHOST "source $reg_dir/lab.config && kubectl get nodes --no-headers --selector=node-role.kubernetes.io/worker=")"
	tb_num_workers=$(echo "$workers" | wc -l)
	worker_names=$(echo "$workers" | awk '{print $1}')
	#echo names=$worker_names
	# verify workers in lab.conf
	if [[ "$worker_names" != *"$OCP_WORKER_0"* ]]; then
		echo "Please correct OCP_WORKER_0=\"$OCP_WORKER_0\" var in lab.config. Worker nodes are $worker_names" >&2
		exit 1
	fi
	if [[ "$worker_names" != *"$OCP_WORKER_1"* ]]; then
		echo "Please correct OCP_WORKER_1=\"$OCP_WORKER_1\" var in lab.config. Worker nodes are $worker_names" >&2
		exit 1
	fi
	if [[ "$worker_names" != *"$OCP_WORKER_2"* ]]; then
		echo "Please correct OCP_WORKER_2=\"$OCP_WORKER_2\" var in lab.config. Worker nodes are $worker_names" >&2
		exit 1
	fi
}

function create_mirror_repo_on_bastion {
    local_repo_path=$(git rev-parse --show-toplevel)
    remote_user=$1
    remote_host=$2

    echo "HN create_mirror_repo_on_bastion on $2 " >&2

    local_basename=$(basename "$REG_ROOT")

    # Get the current branch name from the local repository
    current_branch=$(git branch --show-current)

    # Check if the remote repository already exists
    repo_exists=$(do_ssh ${remote_user}@${remote_host} "[ -d ${reg_dir}/.git ] && echo 'exists' || echo 'not exists'")

    if [ "$repo_exists" = "exists" ]; then
        echo "The repository already exists on the bastion host at ${reg_dir}. No action taken." >&2
        do_ssh ${remote_user}@${remote_host} "rm -fr ${reg_dir}"
    fi
    #else
        echo "The repository does not exist. Creating the repository on the bastion host..."  >&2
 
        # Create the regulus dir on the bastion host
        do_ssh ${remote_user}@${remote_host} "mkdir -p ${reg_dir}"

        # Initialize a non-bare repository on the bastion host
        
        do_ssh ${remote_user}@${remote_host} "cd ${reg_dir} && git init 2>/dev/null"

        # Add the remote repository to local Git config. But remove remote first if there was a old one.
        echo "CMD: git remote remove $local_basename-peer-regulus" >&2
        git remote remove $local_basename-peer-regulus  2>/dev/null  || true
        echo "CMD: git remote add $local_basename-peer-regulus ${remote_user}@${remote_host}:${reg_dir}" >&2


        git remote add $local_basename-peer-regulus ${remote_user}@${remote_host}:${reg_dir} 


        # Push your local repository to the remote/bastion repository
        echo "CMD: git push $local_basename-peer-regulus ${current_branch}"  >&2
        git push $local_basename-peer-regulus ${current_branch}

        # Switch to the current branch on the remote/bastion machine
        echo "CMD: ssh ${remote_user}@${remote_host} cd ${reg_dir} && git checkout ${current_branch}"  >&2
        do_ssh ${remote_user}@${remote_host} "cd ${reg_dir} && git checkout ${current_branch}"

        # finally copy mirror lab.config and jobs.config to remote
        scp lab.config ${remote_user}@${remote_host}:${reg_dir}/
        scp jobs.config ${remote_user}@${remote_host}:${reg_dir}/
        scp makefile ${remote_user}@${remote_host}:${reg_dir}/
        scp bin/lab-analyzer ${remote_user}@${remote_host}:${reg_dir}/bin/

        echo "Repository has been successfully created and mirrored to the bastion host. The branch '${current_branch}' has been checked out."  >&2
    #fi
}

# Function to combine two host strings into a unique array
# Arguments: string1 string2
# Output: global array BM_HOST_ARR
# Notes: string can be both comma separated or space separated tokens
combine_hosts() {
    local str1="$1"
    local str2="$2"

    # Replace commas with spaces
    str1="${str1//,/ }"
    str2="${str2//,/ }"

    # Read into temporary arrays
    read -ra arr1 <<< "$str1"
    read -ra arr2 <<< "$str2"

    # Combine arrays
    local combined=("${arr1[@]}" "${arr2[@]}")

    # Remove duplicates using associative array
    declare -g -A uniq
    BM_HOST_ARR=()
    for host in "${combined[@]}"; do
        if [[ -n "$host" && -z "${uniq[$host]-}" ]]; then
            BM_HOST_ARR+=("$host")
            uniq[$host]=1
        fi
    done
}

# We are running on the Crucible controller. If the bastion is a different host, mirror Regulus repo onto it.
#if [ "$(hostname)" != "$REG_OCPHOST" ] ; then
if ! hostids_match "$(hostname)" "$REG_OCPHOST" ; then
    echo "$0 is NOT on the bastion ... mirror check lab.config match" >&2
    # mirror repo in a sub-shell, to avoid all the unwanted messages
    (
        # Install regulus repo on the bastion if applicable
        create_mirror_repo_on_bastion "${REG_KNI_USER}" "${REG_OCPHOST}"

    ) > lab-init.log 2>&1
    f_verify_lab_config 
else
    echo "$0 is running on the bastion ... skip lab.config match check" >&2
fi

# Mirror Regulus repo on BM_HOSTS and TREX_HOSTS too.
combine_hosts "$BM_HOSTS" "$TREX_HOSTS"

for host in "${BM_HOST_ARR[@]}"; do
    #if [ "$(hostname)" != "$host" ] ; then
    if ! hostids_match "$(hostname)" "$host" ; then
    	if  hostids_match "$REG_OCPHOST" "$host" ; then
            echo "remotehost $host is bastion. Skipping cloning..." >&2
            continue
        fi
        echo "remotehost $host is not bastion. Cloning repo to remotehost" >&2
        # Mirror repo in a sub-shell to avoid unwanted messages
        (
            create_mirror_repo_on_bastion "root" "${host}"
        ) > rem-init.log 2>&1
    fi
done

# check ssh and $reg_dir correctness
if ! do_ssh "$REG_KNI_USER@$REG_OCPHOST" "cd $reg_dir" ; then
	echo "Error: Please confirm REG_KNI_USER and REG_OCPHOST in lab.config" >&2
	exit 1
fi

tb_cluster_type=$(f_get_cluster_type)
echo "cluster_type=$tb_cluster_type" >&2
f_validate_worker_nodes
if [[ -z "$OCP_WORKER_0" ]]; then
    first_worker=$(do_ssh $REG_KNI_USER@$REG_OCPHOST "oc get nodes -l node-role.kubernetes.io/worker= --no-headers -o custom-columns=NAME:.metadata.name | head -1")
else
    first_worker=$OCP_WORKER_0
fi
first_worker_ip="$(do_ssh $REG_KNI_USER@$REG_OCPHOST "source $reg_dir/lab.config && kubectl get node/\$first_worker -o=custom-columns=IP:.status.addresses[0].address --no-headers")"
tb_alloc_cpus="$(do_ssh $REG_KNI_USER@$REG_OCPHOST "source $reg_dir/lab.config && kubectl get node/$first_worker -ojsonpath='{.status.allocatable.cpu}'")"

# Round-down to whole CPU if we see like 31500m
if [[ "$tb_alloc_cpus" == *m ]]; then
    tb_alloc_cpus="${tb_alloc_cpus:0: -4}"
fi

tb_useable_cpus=$(($tb_alloc_cpus-$RESERVED_CPUS))
echo "useable_cpus=$tb_useable_cpus" >&2

# Setup auth key to ssh core@<ip>
if [[ -e "${core_auth_script_path}" ]]; then
  do_ssh $REG_KNI_USER@$REG_OCPHOST "source $reg_dir/lab.config && bash $reg_dir/bin/core-auth-key.sh ${first_worker} ~/.ssh/id_rsa.pub >&2"
else
  echo $LINENO "$core_auth_script_path not found "
  exit 1
fi

# get worker cpu topology
lscpu_output="$(do_ssh $REG_KNI_USER@$REG_OCPHOST "ssh $SSH_OPTS core@$first_worker_ip lscpu")"

if [ -z "$lscpu_output" ]; then
    echo "Failed to ssh core@$first_worker_ip. Please setup 'core' login" >&2
    exit 1
fi

# extract the number from like "Core(s) per socket:  28"
tb_cps=$(echo "$lscpu_output" | awk -F: '/Core\(s\) per socket/ {gsub(/^[ \t]+/, "", $2); print $2}')
echo "core-per-socket=$tb_cps" >&2 
tb_cpc=$(echo "$lscpu_output" | awk -F: '/Thread\(s\) per core/ {gsub(/^[ \t]+/, "", $2); print $2}')
echo "cpu-per-core=$tb_cpc" >&2 
<<<<<<< HEAD
=======
tb_numa_nodes=$(lscpu | awk -F: '/NUMA node\(s\)/ {gsub(/^[ \t]+/, "", $2); print $2}')
echo "num_numa=$tb_numa_nodes" >&2

>>>>>>> 49e8a1c4
#################################


f_update_tb_info

# write result to out
printf "%s\n" "$updated_json" > "$OUTPUT_FILE"

echo "($iam) $0 completed" >&2

# done<|MERGE_RESOLUTION|>--- conflicted
+++ resolved
@@ -243,50 +243,26 @@
 	json=$tb_info
 	updated_json=$(echo "$json" | jq ".CLUSTER_TYPE = \"$tb_cluster_type\" | .NUM_WORKERS = \"$tb_num_workers\" \
 								|     .ALLOCATABLE_CPUS = \"$tb_alloc_cpus\" |  .USEABLE_CPUS = \"$tb_useable_cpus\" \
-<<<<<<< HEAD
-                                |     .CORE_PERSOCKET = \"$tb_cps\" | .CPUS_PERCORE = \"$tb_cpc\"")
-=======
                                 |     .CORE_PERSOCKET = \"$tb_cps\" | .CPUS_PERCORE = \"$tb_cpc\" | .NUM_NUMAS = \"$tb_numa_nodes\" ")
->>>>>>> 49e8a1c4
 	# Write the JSON content to a file
 	echo "$updated_json" 
 }
 
 function f_get_cluster_type {
-    # get all nodes with their roles
-    nodes_info="$(do_ssh $REG_KNI_USER@$REG_OCPHOST "source $reg_dir/lab.config && kubectl get nodes -o custom-columns=NAME:.metadata.name,ROLES:.metadata.labels.kubernetes\\.io/role --no-headers")"
-
-    # count number of nodes
-    num_node=$(echo "$nodes_info" | wc -l)
-
-    if [[ "$num_node" -eq 1 ]]; then
-        echo "SNO"
-        return
-    fi
-
-    if [[ "$num_node" -eq 3 ]]; then
-        # check roles for each node
-        compact=true
-        while read -r name roles; do
-            # COMPACT cluster requires both control-plane and worker roles
-            if [[ "$roles" != *control-plane* ]] || [[ "$roles" != *worker* ]]; then
-                compact=false
-                break
-            fi
-        done <<< "$nodes_info"
-
-        if $compact; then
-            echo "COMPACT"
-        else
-            echo "STANDARD"
-        fi
-        return
-    fi
-
-    # fallback for all other cases
-    echo "STANDARD"
-}
-
+	# number of node is 1 or 3 or more
+	num_node="$(do_ssh $REG_KNI_USER@$REG_OCPHOST "source $reg_dir/lab.config && kubectl get nodes --no-headers" | wc -l)"
+	case $num_node in
+		1)
+			echo "SNO"
+			;;
+		3)
+			echo "COMPACT"
+			;;
+		*)
+			echo "STANDARD"
+			;;
+	esac
+}
 
 function f_validate_worker_nodes {
 	workers="$(do_ssh $REG_KNI_USER@$REG_OCPHOST "source $reg_dir/lab.config && kubectl get nodes --no-headers --selector=node-role.kubernetes.io/worker=")"
@@ -473,12 +449,9 @@
 echo "core-per-socket=$tb_cps" >&2 
 tb_cpc=$(echo "$lscpu_output" | awk -F: '/Thread\(s\) per core/ {gsub(/^[ \t]+/, "", $2); print $2}')
 echo "cpu-per-core=$tb_cpc" >&2 
-<<<<<<< HEAD
-=======
 tb_numa_nodes=$(lscpu | awk -F: '/NUMA node\(s\)/ {gsub(/^[ \t]+/, "", $2); print $2}')
 echo "num_numa=$tb_numa_nodes" >&2
 
->>>>>>> 49e8a1c4
 #################################
 
 
