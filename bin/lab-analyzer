#!/usr/bin/env bash
#
# testbed/cluster discovery and validation
# 	1. Discover cluster_type, num_workers and num_cpus (per worker)
# 	2. Confim the user-intent workers specified in lab.config.
#
auto_fix="true"

source ${REG_ROOT}/lab.config

# About $reg_dir,
# On controller, the user can create REGULUS somewhere under their home i.e /root/path/regulus
# On bastion, the user can be root or kni. Since regulus will clone a repo there. it wil be /home/kni/path/regulus or /root/path/regulus.
# We need to identify the relative path from the bastion user's HOME. That is the "path/regulus" so that we can ssh to the bastion and cd to "path/regulus"
reg_dir="${PWD#"$HOME"/}"
echo reg_dir=$reg_dir >&2

# We compute the number of CPUs for each pod based on the node.allocatable.cpu.
# We learn this value during during lab-analyzer time, and this value can go down
# when we install additional k8s services/features i,.e SRIOV and PAO. Hence
# we "reserve" some CPUs for it one time. We have seen 4 was not enough sometime.
# Hence use 8.
RESERVED_CPUS=10

# Define the JSON content
tb_info='{
    "CLUSTER_TYPE":			"value1",
    "NUM_WORKERS": 			"value3",
    "ALLOCATABLE_CPUS": 	"value3",
    "USEABLE_CPUS": 		"value3",
    "CORE_PERSOCKET": 		"value3"
}'

function exit_error() {
    local msg
    msg="$1"
    echo "[ERROR] ${msg}" 1>&2
    exit 1
}


function do_ssh() {
    ssh_opts="-o StrictHostKeyChecking=no -o PasswordAuthentication=no"
    local user_host user host ssh_cmd
    user_host=$1; shift
    user=`echo $user_host | awk -F@ '{print $1}'`
    host=`echo $user_host | awk -F@ '{print $2}'`
    ssh_cmd=""
    if [ -z "$user" ]; then
        exit_error "do_ssh: user was blank: $user_host"
    fi
    if [ -z "$host" ]; then
        exit_error "do_ssh: host was blank: $user_host"
    fi
    ssh_cmd="ssh $ssh_opts $user_host bash -c \"$@\""

    echo CMD: $ssh_cmd  >&2
    $ssh_cmd
    local rc=$?
    return $rc
}


function f_verify_lab_config {
echo IN: f_verify_lab_config  >&2
    # Verify a few common missed setup activities.
    #   REG_KNI_USER (root vs kni)
    #   All export vars (most likely b/c user forgot to fixup lab.config)
    #   SRIOV-config (user has not invoked "make init") - we can do it, but let the user do it.
    #   PAO-config (user has not invoked "make init")

    local DEST="$REG_KNI_USER@$REG_OCPHOST"
    #workers=$(ssh $DEST "oc get nodes --selector='node-role.kubernetes.io/worker' -o jsonpath='{.items[*].metadata.name}'")
    workers=$(do_ssh $DEST "source $reg_dir/lab.config &&  oc get nodes --request-timeout=30s --selector='node-role.kubernetes.io/worker' -o jsonpath='{.items[*].metadata.name}'")
    
    if [ $? -ne 0 ] ; then
        echo "Cannot ssh to bastion $DEST" >&2
        exit 1
    fi
    if [[ !  "$workers" == *"$OCP_WORKER_0"* ]]; then
        echo "OCP_WORKER_0=$OCP_WORKER_0 is NOT in '$workers'"  >&2
        echo "Check lab.config on both sides"  >&2
        exit 1
    fi
    if [[ !  "$workers" == *"$OCP_WORKER_1"* ]]; then
        echo "OCP_WORKER_0=$OCP_WORKER_1 is NOT in '$workers'"  >&2
        echo "Check lab.config on both sides"  >&2
        exit
    fi
    if [[ !  "$workers" == *"$OCP_WORKER_2"* ]]; then
        echo "OCP_WORKER_0=$OCP_WORKER_2 is NOT in '$workers'"  >&2
        echo "Check lab.config on both sides"  >&2
        exit 1
    fi

    # Check lab.config consistency
    #rem_exports=$(ssh $DEST "cd $reg_dir && cat lab.config | grep export | grep -v '#' ")
    rem_exports=$(do_ssh $DEST "cd $reg_dir && cat lab.config | grep export | grep -v '#' ")
    local_exports=$(cd $REG_ROOT && cat lab.config | grep export | grep -v '#')
    if [ "$rem_exports" != "$local_exports" ]; then
        if [ "$auto_fix" == "true" ]; then
            echo "WARN: $reg_dir/lab.config file on controller differs the one on the bastion" >&2
            echo "auto_fix is ON. Fixing it"  >&2
            scp $REG_ROOT/lab.config  $DEST:$REG_ROOT/lab.config
        else
            echo "ERROR: $reg_dir/lab.config file on controller differs the one on the bastion" >&2
        fi
    fi

    # A super convolute mess. We need to make init-lab (to initialize CLUSTER_TYPE) on the bastion 
    # first before we can run make init for SRIOV/UNIV/
    if [ "$auto_fix" == "true" ]; then
        echo "CMD: ssh $DEST cd $reg_dir && source bootstrap.sh && make init-lab" >&2
        #ssh $DEST "cd $reg_dir && source bootstrap.sh && make init-lab"
        do_ssh $DEST "cd $reg_dir && source bootstrap.sh && make init-lab"
    fi

    # Check SRIOV-config and PAO-config ready on the bastion
    file=$(do_ssh $DEST "cd $reg_dir && source bootstrap.sh && cd SRIOV-config/UNIV && ls setting.env")
    if [ -z "$file" ] ; then
        if [ "$auto_fix" == "true" ]; then
            echo "WARN: SRIOV-config/UNIV is not yet initialized on the bastion" >&2
            echo "auto_fix is ON. Fixing it"  >&2
            (do_ssh $DEST "cd $reg_dir && source bootstrap.sh && cd SRIOV-config/UNIV && make init")
        else
            echo "ERROR: SRIOV-config/UNIV is not yet initialized on the bastion" >&2
            echo "Hint: go to $reg_dir/SRIOV-config/UNIV on the bastion and 'make init'" >&2
            exit 1
        fi
    fi

    file=$(do_ssh $DEST "cd $reg_dir && source bootstrap.sh && cd PAO-config && ls setting.env")
    if [ -z "$file" ] ; then
        if [ "$auto_fix" == "true" ]; then
            echo "WARN: PAO-config is not yet initialized on the bastion" >&2
            echo "auto_fix is ON. Fixing it"  >&2
            (do_ssh $DEST "cd $reg_dir && source bootstrap.sh && cd PAO-config/ && make init")

        else
            echo "ERROR: PAO-config is not yet initialized on the bastion" >&2
            echo "Hint: go to $reg_dir/PAO-config on the bastion and 'make init'" >&2
            exit 1
        fi
    fi

    echo "Lab config check done " >&2
    return
}

function f_update_tb_info {
	# Read the JSON file
	json=$tb_info
	updated_json=$(echo "$json" | jq ".CLUSTER_TYPE = \"$tb_cluster_type\" | .NUM_WORKERS = \"$tb_num_workers\" \
								|     .ALLOCATABLE_CPUS = \"$tb_alloc_cpus\" |  .USEABLE_CPUS = \"$tb_useable_cpus\" \
                                |     .CORE_PERSOCKET = \"$tb_cps\"")
	# Write the JSON content to a file
	echo "$updated_json" 
}

function f_get_cluster_type {
	# number of node is 1 or 3 or more
	num_node="$(do_ssh $REG_KNI_USER@$REG_OCPHOST "source $reg_dir/lab.config && kubectl get nodes --no-headers" | wc -l)"
	case $num_node in
		1)
			echo "SNO"
			;;
		3)
			echo "COMPACT"
			;;
		*)
			echo "STANDARD"
			;;
	esac
}

function f_validate_worker_nodes {
	workers="$(do_ssh $REG_KNI_USER@$REG_OCPHOST "source $reg_dir/lab.config && kubectl get nodes --no-headers --selector=node-role.kubernetes.io/worker=")"
	tb_num_workers=$(echo "$workers" | wc -l)
	worker_names=$(echo "$workers" | awk '{print $1}')
	#echo names=$worker_names
	# verify workers in lab.conf
	if [[ "$worker_names" != *"$OCP_WORKER_0"* ]]; then
		echo "Please correct OCP_WORKER_0=\"$OCP_WORKER_0\" var in lab.config. Worker nodes are $worker_names" >&2
		exit 1
	fi
	if [[ "$worker_names" != *"$OCP_WORKER_1"* ]]; then
		echo "Please correct OCP_WORKER_1=\"$OCP_WORKER_1\" var in lab.config. Worker nodes are $worker_names" >&2
		exit 1
	fi
	if [[ "$worker_names" != *"$OCP_WORKER_2"* ]]; then
		echo "Please correct OCP_WORKER_2=\"$OCP_WORKER_2\" var in lab.config. Worker nodes are $worker_names" >&2
		exit 1
	fi
}

function create_mirror_repo_on_bastion {
    local_repo_path=$(git rev-parse --show-toplevel)
<<<<<<< HEAD
    remote_user="$REG_KNI_USER"
    remote_host="$REG_OCPHOST"
    #
=======
    remote_user=$1
    remote_host=$2

>>>>>>> 3476b2e4
    local_basename=$(basename "$REG_ROOT")

    # Get the current branch name from the local repository
    current_branch=$(git branch --show-current)

    # Check if the remote repository already exists
    repo_exists=$(do_ssh ${remote_user}@${remote_host} "[ -d ${reg_dir}/.git ] && echo 'exists' || echo 'not exists'")

    if [ "$repo_exists" = "exists" ]; then
        echo "The repository already exists on the bastion host at ${reg_dir}. No action taken." >&2
        do_ssh ${remote_user}@${remote_host} "rm -fr ${reg_dir}"
    fi
    #else
        echo "The repository does not exist. Creating the repository on the bastion host..."  >&2
 
        # Create the regulus dir on the bastion host
        do_ssh ${remote_user}@${remote_host} "mkdir -p ${reg_dir}"

        # Initialize a non-bare repository on the bastion host
        
        do_ssh ${remote_user}@${remote_host} "cd ${reg_dir} && git init 2>/dev/null"

        # Add the remote repository to local Git config. But remove remote first if there was a old one.
        git remote remove $local_basename-peer-regulus  2>/dev/null 
        echo "CMD: git remote add $local_basename-peer-regulus ${remote_user}@${remote_host}:${reg_dir}" >&2


        git remote add $local_basename-peer-regulus ${remote_user}@${remote_host}:${reg_dir} 


        # Push your local repository to the remote/bastion repository
        echo "CMD: git push $local_basename-peer-regulus ${current_branch}"  >&2
        git push $local_basename-peer-regulus ${current_branch}

        # Switch to the current branch on the remote/bastion machine
        echo "CMD: ssh ${remote_user}@${remote_host} cd ${reg_dir} && git checkout ${current_branch}"  >&2
        do_ssh ${remote_user}@${remote_host} "cd ${reg_dir} && git checkout ${current_branch}"

        # finally copy mirror lab.config and jobs.config to remote
        scp lab.config ${remote_user}@${remote_host}:~/${reg_dir}/
        scp jobs.config ${remote_user}@${remote_host}:~/${reg_dir}/
        scp bin/lab-analyzer ${remote_user}@${remote_host}:~/${reg_dir}/bin/

        echo "Repository has been successfully created and mirrored to the bastion host. The branch '${current_branch}' has been checked out."  >&2
    #fi
}

# continue
if [ "$(hostname)" != "$REG_OCPHOST" ]  &&  [ "$(hostname -i)" != "$REG_OCPHOST" ] ; then
    echo "$0 is running on the controller ... check lab.config match" >&2
    # mirror repo in a sub-shell, to avoid all the unwanted messages
    (
        # Install regulus repo on the bastion if applicable
        create_mirror_repo_on_bastion "${REG_KNI_USER}" "${REG_OCPHOST}"

    ) > lab-init.log 2>&1
    f_verify_lab_config 
else
    echo "$0 is running on the bastion ... skip lab.config match check" >&2
fi
 
if [[ -n "${BM_HOSTS[*]}" ]]; then
    DPDK_REMHOST="${BM_HOSTS[0]}"
    if [ "$(hostname)" != "$REG_OCPHOST" ]  &&  [ "$(hostname -i)" != "$REG_OCPHOST" ] ; then
      echo "$0 is running on the controller ... check lab.config match" >&2
      # mirror repo in a sub-shell, to avoid all the unwanted messages
      (
        # Install regulus repo on the DPDK host if applicable
          create_mirror_repo_on_bastion "root"  "${DPDK_REMHOST}"
     ) > rem-init.log 2>&1
    else
      echo "$0 is running on the bastion ... skip mirror to remhost" >&2
    fi
fi

echo CMD: reg_dir=$reg_dir  >&2
echo CMD: do_ssh $REG_KNI_USER@$REG_OCPHOST "source $reg_dir/lab.config && oc get node"  >&2

if ! do_ssh $REG_KNI_USER@$REG_OCPHOST "source $reg_dir/lab.config && oc get node"  &>/dev/null ; then
	echo "Error: Please confirm REG_KNI_USER and REG_OCPHOST in lab.config" >&2
	exit 1
fi


tb_cluster_type=$(f_get_cluster_type)
echo "cluster_type=$tb_cluster_type" >&2
f_validate_worker_nodes
first_worker="$(echo $worker_names | awk '{print $1}')"
tb_alloc_cpus="$(do_ssh $REG_KNI_USER@$REG_OCPHOST "source $reg_dir/lab.config && kubectl get node/$first_worker -ojsonpath='{.status.allocatable.cpu}'")"


# Round-down to whole CPU if we see like 31500m
if [[ "$tb_alloc_cpus" == *m ]]; then
    tb_alloc_cpus="${tb_alloc_cpus:0: -4}"
fi

tb_useable_cpus=$(($tb_alloc_cpus-$RESERVED_CPUS))
echo "useable_cpus=$tb_useable_cpus" >&2

# get worker cpu topology
cps_string="$(do_ssh $REG_KNI_USER@$REG_OCPHOST "ssh core@$first_worker lscpu" | grep Core)"
if [ -z "$cps_string" ]; then
    echo "Failed to ssh core@$first_worker. Please setup 'core' login" >&2
    exit 
fi
# extract the number from like "Core(s) per socket:  28"
tb_cps=$(echo "$cps_string" | awk '{print $NF}')
echo "core-per-socket=$tb_cps" >&2 


f_update_tb_info

echo "$0 completed" >&2

# done<|MERGE_RESOLUTION|>--- conflicted
+++ resolved
@@ -195,15 +195,9 @@
 
 function create_mirror_repo_on_bastion {
     local_repo_path=$(git rev-parse --show-toplevel)
-<<<<<<< HEAD
-    remote_user="$REG_KNI_USER"
-    remote_host="$REG_OCPHOST"
-    #
-=======
     remote_user=$1
     remote_host=$2
 
->>>>>>> 3476b2e4
     local_basename=$(basename "$REG_ROOT")
 
     # Get the current branch name from the local repository
