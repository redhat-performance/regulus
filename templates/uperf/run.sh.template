#!/bin/bash
# This file is auto-generated.
# vim: autoindent tabstop=4 shiftwidth=4 expandtab softtabstop=4 filetype=bash
# -*- mode: sh; indent-tabs-mode: nil; sh-basic-offset: 4 -*-

source ${REG_ROOT}/system.config
source ${REG_ROOT}/lab.config
source ${REG_ROOT}/templates/common/worker_labels.config
source ${REG_ROOT}/init.sh
source ${REG_ROOT}/templates/common/remotehost_functions
source ${REG_ROOT}/templates/common/functions
source ${REG_ROOT}/INVENTORY/tb-get.sh

DURATION=${DURATION:-0}
OCP_PROJECT=${OCP_PROJECT:-crucible-rickshaw}
TPL_QOS=${TPL_QOS:-burstable}
TPL_NUMCPUS=${TPL_NUMCPUS:-0}

scale_up_factor=$TPL_SCALE_UP_FACTOR # Number of client-server pairs per host/node/node-pair. Consider using even numbers due to NUMA carving

# Variables which apply to all test environments
################################################
topo=$TPL_TOPO # internode = client/server pods on different nodes in ocp/k8s cluster
                 # intranode = client/server pods on same worker node in ocp/k8s cluster
                 # ingress = client outside (BML host or VM), server inside ocp/k8s cluster
                 # interhost = between two BML hosts/VMs, not k8s/ocp
scale_out_factor=1   # Determines the number of hosts/nodes that will get used
                 # For internode: total workers = 2 * $scale_out_factor, and each worker-pair
                 #  consists of first worker running uperf-client pods and the second uperf-server pods.
                 # For ingress/egress: (OCP) total workers = 1 * $scale_out_factor, where uperf client and server
                 #  pods are on the same worker (no external traffic)
rm_factor=1      # Determines the number of external hosts that will get used for ingress/egress remotehost scaling
userenv=fedora-latest # can be centos7, centos8, stream, rhubi8, debian, opensuse
osruntime=pod # can be pod or kata for OCP (not yet verified for SRIOV), chroot for remotehost


max_failures=1 # After this many failed samples=$NUM_SAMPLE the run will quit
user_tags="topo:$TPL_TOPO" # Comma-separated list of something=value, these help you identify this run as different
            #  from other runs, for example:  "cloud-reservation:48,HT:off,CVE:off"
            # Note that many tags are auto-generated below
mv_params_file=mv-params.json # All benchmark-iterations are built from this file

# Variables for ocp/k8s environments
####################################
num_cpus=${USEABLE_CPUS}  # A few fewer than the number of *Allocatable* cpus on each of the workers.
             # as reported by oc describe node/node-name
             # This is  automatically calculated by lab-analyzer
pod_qos=$TPL_QOS  # guaranteed or burstable -  default is burstable
[[ "$pod_qos" =~ ^(burstable|guaranteed)$ ]] || { echo "($LINENO) invalid qos: $pod_qos" >&2; exit 1; }
ocphost=$REG_OCPHOST
if [ "$(hostname)" == "${REG_OCPHOST}" ]; then
    # use IP if running on the bastion
    ocphost="$(hostname -i)"
fi
k8susr=$REG_KNI_USER # Might be "root" or "kni" for some installations


# Start a clean project with privilege 
do_ssh $k8susr@$ocphost "kubectl delete ns $OCP_PROJECT" &> /dev/null
do_ssh $k8susr@$ocphost "kubectl create ns $OCP_PROJECT && \
                 kubectl label ns $OCP_PROJECT pod-security.kubernetes.io/enforce=privileged \
                      pod-security.kubernetes.io/enforce-version=v1.27 --overwrite" 

if [ "$TPL_PAO" == 1 ] || [ "$TPL_SRIOV" == 1 ] || [ "$TPL_HOSTNETWORK" == 1 ] || [ "$TPL_HWOL" == 1 ] ||  [ "$TPL_HWOL_SRIOV" == 1 ] ; then
    securityContext_file="`/bin/pwd`/securityContext.json"
fi

if [ "$TPL_PAO" == 1 ] ; then
    runtimeClassNameOpt=",runtimeClassName:performance-${MCP}"
    do_ssh $k8susr@$ocphost "kubectl get performanceprofile ${MCP} -o json" > performanceprofile.json
    numa_mode="$(get_pp_policy)"
fi

nic=$(tb-get-nic-model REG_OVN_NIC_MODEL ) || { echo "ERROR: Failed to get NIC model" >&2; exit 1; }
[[ -z "$nic" ]] && { echo "ERROR: NIC model is empty" >&2; exit 1; }

arch=$(tb-get-cpu-model $OCP_WORKER_0 ) || { echo "ERROR: Failed to get CPU model" >&2; exit 1; }
[[ -z "$arch" ]] && { echo "ERROR: CPU model is empty" >&2; exit 1; }

if [ "$TPL_SRIOV" == 1 ] ; then
    nic=$(tb-get-nic-model REG_SRIOV_NIC_MODEL ) || { echo "ERROR: Failed to get SRIOV NIC model" >&2; exit 1; }
    [[ -z "$nic" ]] && { echo "ERROR: SRIOV NIC model is empty" >&2; exit 1; }
    source ${REG_ROOT}/SRIOV-config/config.env
    # New project. Recreate neworkAttachmentDefinition. 
    do_ssh $k8susr@$ocphost "kubectl config set-context --current --namespace=$OCP_PROJECT && kubectl apply -f ${REM_REG_ROOT}/${REG_SRIOV_NAD}"
    # sometime network-attachment takes a few seconds to be available
    sleep 5
fi
if [ "$TPL_HWOL" == 1 ] ; then
    source ${REG_ROOT}/HWOL-config/config.env
    do_ssh $k8susr@$ocphost "kubectl config set-context --current --namespace=$OCP_PROJECT && kubectl apply -f ${REM_REG_ROOT}/${REG_HWOL_NAD}"
    sleep 5
fi
if [ "$TPL_HWOL_SRIOV" == 1 ] ; then
    source ${REG_ROOT}/HWOL-config/config.env
    do_ssh $k8susr@$ocphost "kubectl config set-context --current --namespace=$OCP_PROJECT && kubectl apply -f ${REM_REG_ROOT}/${REG_HWOL_SRIOV_NAD}"
    sleep 5
fi


if [ "$TPL_MACVLAN" == 1 ] ; then
    nic=$(tb-get-nic-model REG_MACVLAN_NIC_MODEL ) || { echo "ERROR: Failed to get MACVLAN NIC model" >&2; exit 1; }
    [[ -z "$nic" ]] && { echo "ERROR: MACVLAN NIC model is empty" >&2; exit 1; }
  	source ${REG_ROOT}/MACVLAN-config/config.env
    # New project. Recreate neworkAttachmentDefinition. 
    do_ssh $k8susr@$ocphost "kubectl config set-context --current --namespace=$OCP_PROJECT && kubectl apply -f ${REM_REG_ROOT}/${REG_MACVLAN_NAD}"
    # sometime network-attachment takes a few seconds to be available
    sleep 5
fi


# Use to disable or enable IRQs, comment out if you are not using Performance Addon Operator
irq="bal" # bal by default or rrHost or <something-else> depending on what manual mods made
          # This is completely manual and needs to be confirmed by the user!

# Variables if one or more remotehost
# endpoints are used (topo=ingress|egress|interhost)
#####################################
read -a BMLHOSTS <<< "$BM_HOSTS"
bmlhosta=${BMLHOSTS[0]}
bmlhostb=${BMLHOSTS[1]}

if [ -f "${TPL_RESOURCES}" ]; then
   resource_file="`/bin/pwd`/${TPL_RESOURCES}"
else
   resource_file="`/bin/pwd`/resource.json"
fi
 
# Create a resource JSON to size the pods
cpu=0
function gen_resource_file() {
    cpu=$1
    if [ "$pod_qos" == "guaranteed" ]; then

        echo '"resources": {'     >$resource_file
        echo '    "requests": {' >>$resource_file
        echo '        "cpu": "'$cpu'",' >>$resource_file
        echo '        "memory": "2048Mi"' >>$resource_file
        echo '    },' >>$resource_file
        echo '    "limits": {' >>$resource_file
        echo '        "cpu": "'$cpu'",' >>$resource_file
        echo '        "memory": "2048Mi"' >>$resource_file
        echo '    }' >>$resource_file
        echo '}' >>$resource_file
    else # non-guaranteed pod
        echo '"resources": {'     >$resource_file
        echo '    "requests": {' >>$resource_file
        echo '        "cpu": "'$cpu'"' >>$resource_file
        echo '    }' >>$resource_file
        echo '}' >>$resource_file
    fi
}

other_tags=""
collect_more_tags() {
	if [ "$TPL_PAO" == 1 ]; then
        other_tags+=",perf:$numa_mode"
    fi
    if [ "$TPL_HWOL" == 1 ]; then
        other_tags+=",offload:HWOL"
    fi
    other_tags+=",nic:$nic"
    other_tags+=",arch:$arch"
}

# check for dependencies
bins="jq bc ssh sed crucible"
missing_bins=""
for bin in $bins; do
    which $bin >/dev/null 2>&1 || missing_bins="$missing_bins $bin"
done
if [ ! -z "$missing_bins" ]; then
    echo "ERROR: these required bins are needed; please install before running this script:"
    echo $missing_bins
    exit 1
fi
    
# combine all annotations
if ls annota*.json 1> /dev/null 2>&1; then
    echo "Using annotations: $annotations"
    FILES=(annotat*.json)
    merge_all_annotations "${FILES[@]}"  > COMBINED_ANNOTATIONS.json
    annotations="`/bin/pwd`/COMBINED_ANNOTATIONS.json"
    anno_opt=",annotations:default:$annotations"
else
    anno_opt=""
fi

if [ "$DURATION" != 0 ]; then
	# There is env-defined duration. Use it.
	FILES=$(ls *mv*.json)
	for file in $FILES; do
       	sed -i 's/\({ "arg": "duration", "vals": \["\)[0-9]*\("\] }\)/\1'"$DURATION"'\2/g' $file
   	done
fi

for num_pods in $scale_up_factor; do
    num_clients=`echo "$num_pods * $scale_out_factor" | bc`
    num_servers=$num_clients
    if [ "$topo" != "interhost" ]; then # Any test involving ocp/k8s
        do_ssh $k8susr@$ocphost "kubectl get nodes -o json" >nodes.json
        # support one MATCH label and 4 MATCH_NOT labels for workers selection
        if [ -z "$MATCH" ]; then
            my_select_var=".\"node-role.kubernetes.io/worker\" != null"
        else
            my_select_var=".\"node-role.kubernetes.io/$MATCH\" != null"
        fi
        if [ -n "$MATCH_NOT_1" ]; then
            my_select_var+=" and .\"node-role.kubernetes.io/$MATCH_NOT_1\" == null"
        fi
        if [ -n "$MATCH_NOT_2" ]; then
            my_select_var+=" and .\"node-role.kubernetes.io/$MATCH_NOT_1\" == null"
        fi
        if [ -n "$MATCH_NOT_3" ]; then
            my_select_var+=" and .\"node-role.kubernetes.io/$MATCH_NOT_3\" == null"
        fi
        if [ -n "$MATCH_NOT_4" ]; then
            my_select_var+=" and .\"node-role.kubernetes.io/$MATCH_NOT_4\" == null"
        fi

        workers=($(jq -r ".items[] | .metadata.labels | select($my_select_var) | .\"kubernetes.io/hostname\"" nodes.json))
        #echo workers: "${workers[@]:0:3}"
        DPRINT $LINENO "workers=${workers[@]}"

        first_worker=`echo ${workers[0]}`
        if [ -z "$first_worker" ]; then
            echo "($LINENO) First worker not defined, exiting"
            exit 1
        fi
        if [ "$topo" == "internode" ]; then
            nodes_per_client_server=2
        else
            nodes_per_client_server=1
        fi
        min_worker_nodes=`echo "$scale_out_factor * $nodes_per_client_server" | bc`
        if [ ${#workers[@]} -lt $min_worker_nodes ]; then
            echo "Need at least $min_worker_nodes to run tests, and this cluster only has ${#workers[@]}"
            exit 1
        fi
        if [ "$topo" == "intranode" ]; then
            per_pod_cpu=`echo "1000 * $num_cpus / $num_pods / 2" | bc`m
        else
            per_pod_cpu=`echo "1000 * $num_cpus / $num_pods" | bc`m
        fi
        if [  -f "${TPL_RESOURCES}" ];then
            echo "User-provided: $resource_file"
        else
            echo "Computing resource file: $resource_file"
            per_pod_cpu=$(compute_cpus_per_pod \
<<<<<<< HEAD
                            "$num_cpus"\
                            "$CORE_PERSOCKET"\
                            "$CPUS_PERCORE" \
                            "$topo" \
                            "$scale_up_factor" \
                            "burstable" \
=======
                            "$num_cpus" \
                            "$NUM_NUMAS" \
                            "$CPUS_PERCORE" \
                            "$topo" \
                            "$scale_up_factor" \
                            "$pod_qos" \
>>>>>>> 49e8a1c4
                            "$numa_mode" \
                            "$TPL_NUMCPUS" )
            if [[ $? -ne 0 ]]; then
                echo "($LINENO) ERROR: Failed to compute/validate CPUs per pod" >&2
                echo "$result" >&2
                exit 1
            else
                echo "($LINENO): compute cpu=$per_pod_cpu"
            fi

            gen_resource_file $per_pod_cpu
        fi

        do_ssh $k8susr@$ocphost "kubectl get nodes/$first_worker -o json" >worker.json
        kernel=`jq -r .status.nodeInfo.kernelVersion worker.json`
        rcos=`jq -r .status.nodeInfo.osImage  worker.json | awk -F"CoreOS " '{print $2}' | awk '{print $1}'`
        do_ssh $k8susr@$ocphost "kubectl get networks.operator.openshift.io cluster -o yaml" >networks-operator.json
        do_ssh $k8susr@$ocphost "kubectl get network -o json" >network.json
        do_ssh $k8susr@$ocphost "kubectl get networks.operator.openshift.io  cluster -o json" >networks-operator.json
        network_type=`jq -r .items[0].status.networkType network.json`
        network_mtu=`jq -r .items[0].status.clusterNetworkMTU network.json`
            ns_file[0]=""
            ns_file[1]=""
            # Create a nodeSelector JSON to place pods
            for i in `seq 1 $scale_out_factor`; do
                for j in 0 $(($nodes_per_client_server-1)); do
                    if [ "$topo" == "ingress" -o "$topo" == "egress" -o "$topo" == "intranode" ]; then
                       idx=`echo "($i-1)" | bc`
                    else
                      idx=`echo "($i-1)*2+$j" | bc`
                    fi
                    this_worker=${workers[$idx]}
                    ns_file[$j]=`/bin/pwd`/nodeSelector-$this_worker.json
                    echo '"nodeSelector": {' >${ns_file[$j]}
                        echo '    "kubernetes.io/hostname": "'$this_worker'"' >>${ns_file[$j]}
                    echo '}' >>${ns_file[$j]}
                done
                # Populate the node_selector option
                for k in `seq 1 $num_pods`; do
                    if [ "$topo" == "internode" -o "$topo" == "egress" ]; then
                        client_idx=0
                        server_idx=1
                    fi
                    if [ "$topo" == "intranode" -o "$topo" == "ingress" ]; then
                        client_idx=0
                        server_idx=0
                    fi
                    cs_num=`echo "$num_pods * ($i-1) + $k" | bc`
                    # Add clients
                    if [ "$topo" == "internode" -o "$topo" == "intranode" -o "$topo" == "egress" ]; then
                        node_selector="$node_selector,`printf "nodeSelector:client-$cs_num:\${ns_file[$client_idx]}"`"
                    fi
                    # Add servers
                    if [ "$topo" == "internode" -o "$topo" == "intranode" -o "$topo" == "ingress" ]; then
                        node_selector="$node_selector,`printf "nodeSelector:server-$cs_num:\${ns_file[$server_idx]}"`"
                    fi
                done
                node_selector=`echo $node_selector | sed -e s/^,//`
            done
        endpoint_opt="--endpoint k8s,user:$k8susr,host:$ocphost,osruntime:$osruntime"
        if  [  ! -z ${OCP_PROJECT} ]; then
            if [ "${KUBE:-0}" = "0" ]; then 
                endpoint_opt+=",unique-project:${OCP_PROJECT}"
            else
                endpoint_opt+=",custom-project:${OCP_PROJECT},sysinfo:false"
            fi 
        fi
        endpoint_opt+=",${node_selector}"
        endpoint_opt+=",userenv:$userenv"

        if ls resource*.json 1> /dev/null 2>&1; then
            FILES=(resource*.json)
            merge_all_resources "${FILES[@]}"  > COMBINED_RESOURCES.json
            resource_file="`/bin/pwd`/COMBINED_RESOURCES.json"
            endpoint_opt+=",resources:default:$resource_file"
        fi
        endpoint_opt+="$anno_opt"
        endpoint_opt+="${runtimeClassNameOpt}"
        if [ ! -z "$securityContext_file" ]; then
            if [ -f "$securityContext_file" ]; then
                endpoint_opt+=",securityContext:default:$securityContext_file"
            fi
        fi
    else
        echo "interhost"
        endpoint_opt=""
        network_type=flat
        network_mtu=8900 # TODO: get actual mtu
        rcos=na
        kernel=`do_ssh $bmlhosta uname -r`
    fi

    if [ "$topo" == "internode" -o "$topo" == "intranode" ]; then
        endpoint_opt+=",client:1-$num_clients,server:1-$num_servers"
    elif [ "$topo" == "ingress" ]; then
        # EP and svc may stick around from the last abort/CTL-C. If so, delete it by hand in debug.
        endpoint_opt+=",server:1-$num_servers"
        if [ -n "$rm_factor" ] && [ "$rm_factor" -gt 1 ]; then
            multi_rm_hosts "client"
        else
            endpoint_opt+=" --endpoint remotehosts,user:root,host:$bmlhosta,client:1-$num_clients,userenv:$userenv "
        fi
    elif [ "$topo" == "egress" ]; then
        endpoint_opt+=",client:1-$num_servers"
        if [ -n "$rm_factor" ] && [ "$rm_factor" -gt 1 ]; then
            multi_rm_hosts "server"
            # func sourced from remotehost_functions
        else
            endpoint_opt+=" --endpoint remotehosts,user:root,host:$bmlhosta,server:1-$num_servers,userenv:$userenv,osruntime:chroot"
        fi
    elif [ "$topo" == "interhost" ]; then
        # TODO: make work for $scale_out_factor > 1
        endpoint_opt+=" --endpoint remotehosts,user:root,host:$bmlhosta,client:1-$num_pods,userenv:$userenv,osruntime:chroot"
        endpoint_opt+=" --endpoint remotehosts,user:root,host:$bmlhostb,server:1-$num_pods,userenv:$userenv,osruntime:chroot"
    fi

    tags="mtu:$network_mtu,rcos:$rcos,kernel:$kernel,irq:$irq,userenv:$userenv"
    tags+=",topo:$topo,pods-per-worker:$num_pods,scale_out_factor:$scale_out_factor"
    if [ "$topo" == "internode" -a "$topo" == "intranode" ]; then
        #tags+=",pod_qos:$pod_qos"
        :
    fi
    collect_more_tags
    if [ ! -z "$other_tags" ]; then
        tags+="$other_tags"
    fi
    if [ "$DRY_RUN" == true  ]; then
        echo DRY=true
        endpoint_opt+=",dry-run:true"
    fi

    if [ "$TPL_HOSTNETWORK" == 1 ]; then
       endpoint_opt+=",hostNetwork:1"
    fi

ARGS=" --tags $tags \
        --mv-params $mv_params_file \
        --num-samples=$NUM_SAMPLES  \
        --max-sample-failures=$max_failures \
        $endpoint_opt "
    if [ "${KUBE:-0}" = "0" ]; then
         PROG=reg-c2j-config.py
    else
         PROG=reg-c2j-api.py
    fi

    $PROG --name uperf --output all-in-one.json --tool-params tool-params.json  $ARGS && \
    reg-enhance-tags.py all-in-one.json model:$REG_ROOT/bin/reg-get-model.py,cpu:$REG_ROOT/bin/reg-get-numcpu.py  &&\
    time crucible run --from-file all-in-one.json

done<|MERGE_RESOLUTION|>--- conflicted
+++ resolved
@@ -247,21 +247,12 @@
         else
             echo "Computing resource file: $resource_file"
             per_pod_cpu=$(compute_cpus_per_pod \
-<<<<<<< HEAD
-                            "$num_cpus"\
-                            "$CORE_PERSOCKET"\
-                            "$CPUS_PERCORE" \
-                            "$topo" \
-                            "$scale_up_factor" \
-                            "burstable" \
-=======
                             "$num_cpus" \
                             "$NUM_NUMAS" \
                             "$CPUS_PERCORE" \
                             "$topo" \
                             "$scale_up_factor" \
                             "$pod_qos" \
->>>>>>> 49e8a1c4
                             "$numa_mode" \
                             "$TPL_NUMCPUS" )
             if [[ $? -ne 0 ]]; then
