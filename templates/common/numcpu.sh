#!/bin/bash

# Enable debug mode
DEBUG=false
DEBUG=${DEBUG:-false}

debug() {
    if [[ "$DEBUG" == "true" ]]; then
        echo "[DEBUG] $*" >&2
    fi
}

# Color codes for output
RED='\033[0;31m'
GREEN='\033[0;32m'
YELLOW='\033[1;33m'
BLUE='\033[0;34m'
NC='\033[0m' # No Color

# Test counters
TOTAL_TESTS=0
PASSED_TESTS=0
FAILED_TESTS=0

compute_cpus_per_pod() {
    local num_cpus="$1"
<<<<<<< HEAD
    local CORE_PERSOCKET="$2"
=======
    local NUM_NUMAS="$2"
>>>>>>> 49e8a1c4
    local CPUS_PER_CORE="$3"
    local topo="$4"
    local scale_up_factor="$5"
    local pod_qos="$6"
    local numa_mode="$7"
    local TPL_NUMCPUS="$8"
<<<<<<< HEAD

debug "HN num_cpus=$num_cpus CORE_PERSOCKET=$CORE_PERSOCKET CPUS_PER_CORE=$CPUS_PER_CORE topo=$topo scale_up_factor=$scale_up_factor pod_qos=$pod_qos numa_mode=$numa_mode TPL_NUMCPUS=$TPL_NUMCPUS"
    
    local cpus_per_pod=0
    local num_pods=0
    local cpus_per_numa_node=$((CORE_PERSOCKET * CPUS_PER_CORE))
    
=======

debug "HN num_cpus=$num_cpus NUM_NUMAS=$NUM_NUMAS CPUS_PER_CORE=$CPUS_PER_CORE topo=$topo scale_up_factor=$scale_up_factor pod_qos=$pod_qos numa_mode=$numa_mode TPL_NUMCPUS=$TPL_NUMCPUS"

    local cpus_per_pod=0
    local num_pods=0
    local cpus_per_numa_node=$((num_cpus / NUM_NUMAS))

>>>>>>> 49e8a1c4
    # Determine number of pods based on topology
    if [[ "$topo" == "intranode" ]]; then
        num_pods=$((scale_up_factor * 2))
    else
        num_pods=$scale_up_factor
    fi
<<<<<<< HEAD
    
    # If user provided TPL_NUMCPUS, validate and use it
    if [[ -n "$TPL_NUMCPUS" && "$TPL_NUMCPUS" -gt 0 ]]; then
        cpus_per_pod=$TPL_NUMCPUS
        
        # Validate against available CPUs
        local total_required=$((cpus_per_pod * num_pods))
        
        # Check if NUMA constraints apply
        if [[ -n "$pod_qos" ]]; then
            # NUMA considerations apply
            if [[ "$numa_mode" == "single-numa-node" ]]; then
                # ALL pods must fit in one NUMA node (they share a NIC on that NUMA)
                if [[ $total_required -gt $cpus_per_numa_node ]]; then
                    echo "Error: Total CPUs required ($total_required) for all $num_pods pods exceeds single NUMA node capacity ($cpus_per_numa_node)" >&2
                    return 1
                fi
                
                # For guaranteed QoS with single-numa-node, must use full cores
                if [[ $((cpus_per_pod % CPUS_PER_CORE)) -ne 0 ]]; then
                    echo "Error: CPUs per pod ($cpus_per_pod) must be a multiple of CPUS_PER_CORE ($CPUS_PER_CORE) for guaranteed QoS with single-numa-node policy" >&2
                    return 1
                fi
            else
                # NUMA aware but not single-numa-node policy
                if [[ $total_required -gt $num_cpus ]]; then
                    echo "Error: Total CPUs required ($total_required) exceeds available CPUs ($num_cpus)" >&2
                    return 1
                fi
            fi
        else
            # No NUMA considerations
            if [[ $total_required -gt $num_cpus ]]; then
                echo "Error: Total CPUs required ($total_required) exceeds available CPUs ($num_cpus)" >&2
                return 1
            fi
        fi
        
        echo "$cpus_per_pod"
        return 0
    fi
    
    # Compute cpus_per_pod when not provided by user
    if [[ -n "$pod_qos" ]]; then
        # NUMA considerations apply
        if [[ "$numa_mode" == "single-numa-node" ]]; then
            # ALL pods must fit in single NUMA node
            # For guaranteed QoS, must use full cores
            local cores_per_pod=$((cpus_per_numa_node / CPUS_PER_CORE / num_pods))
            
            if [[ $cores_per_pod -lt 1 ]]; then
                echo "Error: Cannot fit $num_pods pods in single NUMA node with full core allocation" >&2
                return 1
            fi
            
            cpus_per_pod=$((cores_per_pod * CPUS_PER_CORE))
            
            # Verify all pods fit in one NUMA node
            local total_required=$((cpus_per_pod * num_pods))
            if [[ $total_required -gt $cpus_per_numa_node ]]; then
                echo "Error: Total CPUs required ($total_required) for all $num_pods pods exceeds single NUMA node capacity ($cpus_per_numa_node)" >&2
                return 1
            fi
        else
            # NUMA aware but can span nodes
            cpus_per_pod=$((num_cpus / num_pods))
        fi
    else
        # No NUMA considerations - simple division
        cpus_per_pod=$((num_cpus / num_pods))
    fi
    
    # Ensure at least 1 CPU per pod
    if [[ $cpus_per_pod -lt 1 ]]; then
        echo "Error: Cannot allocate at least 1 CPU per pod with $num_pods pods" >&2
        return 1
    fi
    
=======

    # If user provided TPL_NUMCPUS, validate and use it
    if [[ -n "$TPL_NUMCPUS" && "$TPL_NUMCPUS" -gt 0 ]]; then
        cpus_per_pod=$TPL_NUMCPUS

        # For guaranteed QoS, must use full cores
        if [[ "$pod_qos" == "guaranteed" ]]; then
            if [[ $((cpus_per_pod % CPUS_PER_CORE)) -ne 0 ]]; then
                echo "Error: CPUs per pod ($cpus_per_pod) must be a multiple of CPUS_PER_CORE ($CPUS_PER_CORE) for guaranteed QoS" >&2
                return 1
            fi
        fi

        # Validate against available CPUs
        local total_required=$((cpus_per_pod * num_pods))

        # Check if single-numa-node constraint applies
        if [[ "$numa_mode" == "single-numa-node" && "$pod_qos" == "guaranteed" ]]; then
            # ALL pods must fit in one NUMA node
            if [[ $total_required -gt $cpus_per_numa_node ]]; then
                echo "Error: Total CPUs required ($total_required) for all $num_pods pods exceeds single NUMA node capacity ($cpus_per_numa_node)" >&2
                return 1
            fi
        else
            # Pods can span NUMA nodes
            if [[ $total_required -gt $num_cpus ]]; then
                echo "Error: Total CPUs required ($total_required) exceeds available CPUs ($num_cpus)" >&2
                return 1
            fi
        fi

        echo "$cpus_per_pod"
        return 0
    fi

    # Compute cpus_per_pod when not provided by user
    if [[ "$numa_mode" == "single-numa-node" && "$pod_qos" == "guaranteed" ]]; then
        # ALL pods must fit in single NUMA node
        # For guaranteed QoS, must use full cores
        local cores_per_pod=$((cpus_per_numa_node / CPUS_PER_CORE / num_pods))

        if [[ $cores_per_pod -lt 1 ]]; then
            echo "Error: Cannot fit $num_pods pods in single NUMA node with full core allocation" >&2
            return 1
        fi

        cpus_per_pod=$((cores_per_pod * CPUS_PER_CORE))
    elif [[ "$pod_qos" == "guaranteed" ]]; then
        # Guaranteed QoS but can span NUMA nodes - still enforce full cores
        local cores_per_pod=$((num_cpus / CPUS_PER_CORE / num_pods))

        if [[ $cores_per_pod -lt 1 ]]; then
            echo "Error: Cannot allocate at least 1 full core per pod with $num_pods pods" >&2
            return 1
        fi

        cpus_per_pod=$((cores_per_pod * CPUS_PER_CORE))
    else
        # Non-guaranteed QoS - simple division, no full core requirement
        cpus_per_pod=$((num_cpus / num_pods))
    fi

    # Ensure at least 1 CPU per pod
    if [[ $cpus_per_pod -lt 1 ]]; then
        echo "Error: Cannot allocate at least 1 CPU per pod with $num_pods pods" >&2
        return 1
    fi

>>>>>>> 49e8a1c4
    echo "$cpus_per_pod"
    return 0
}

# Test helper function
run_test() {
    local test_name="$1"
    local num_cpus="$2"
<<<<<<< HEAD
    local core_persocket="$3"
=======
    local num_numas="$3"
>>>>>>> 49e8a1c4
    local cpus_per_core="$4"
    local topo="$5"
    local scale_up_factor="$6"
    local pod_qos="$7"
    local numa_mode="$8"
    local tpl_numcpus="$9"
    local expected_result="${10}"
    local should_fail="${11:-false}"
<<<<<<< HEAD
    
    TOTAL_TESTS=$((TOTAL_TESTS + 1))
    
    echo ""
    echo "Test #$TOTAL_TESTS: $test_name"
    echo "  Params: num_cpus=$num_cpus, cores_per_socket=$core_persocket, cpus_per_core=$cpus_per_core"
    echo "          topo=$topo, scale_up=$scale_up_factor, qos='$pod_qos', numa='$numa_mode', tpl='$tpl_numcpus'"
    
=======

    TOTAL_TESTS=$((TOTAL_TESTS + 1))

    echo ""
    echo "Test #$TOTAL_TESTS: $test_name"
    echo "  Params: num_cpus=$num_cpus, num_numas=$num_numas, cpus_per_core=$cpus_per_core"
    echo "          topo=$topo, scale_up=$scale_up_factor, qos='$pod_qos', numa='$numa_mode', tpl='$tpl_numcpus'"

>>>>>>> 49e8a1c4
    # Calculate expected pod count and NUMA capacity for clarity
    local num_pods=$scale_up_factor
    if [[ "$topo" == "intranode" ]]; then
        num_pods=$((scale_up_factor * 2))
    fi
<<<<<<< HEAD
    local numa_capacity=$((core_persocket * cpus_per_core))
    echo "          -> $num_pods pods total, NUMA capacity=$numa_capacity CPUs ($core_persocket cores)"
    
    local result
    result=$(compute_cpus_per_pod "$num_cpus" "$core_persocket" "$cpus_per_core" "$topo" "$scale_up_factor" "$pod_qos" "$numa_mode" "$tpl_numcpus" 2>&1)
    local exit_code=$?
    
=======
    local numa_capacity=$((num_cpus / num_numas))
    echo "          -> $num_pods pods total, NUMA capacity=$numa_capacity CPUs per node"

    local result
    result=$(compute_cpus_per_pod "$num_cpus" "$num_numas" "$cpus_per_core" "$topo" "$scale_up_factor" "$pod_qos" "$numa_mode" "$tpl_numcpus" 2>&1)
    local exit_code=$?

>>>>>>> 49e8a1c4
    if [[ "$should_fail" == "true" ]]; then
        if [[ $exit_code -ne 0 ]]; then
            echo -e "  ${GREEN}✓ PASSED${NC} - Failed as expected"
            echo "  Error message: $result"
            PASSED_TESTS=$((PASSED_TESTS + 1))
        else
            echo -e "  ${RED}✗ FAILED${NC} - Should have failed but got: $result"
            FAILED_TESTS=$((FAILED_TESTS + 1))
        fi
    else
        if [[ $exit_code -eq 0 ]]; then
            if [[ "$result" == "$expected_result" ]]; then
                echo -e "  ${GREEN}✓ PASSED${NC} - Got expected result: $result CPUs/pod"
                if [[ -n "$expected_result" ]]; then
                    local total=$((result * num_pods))
<<<<<<< HEAD
                    local cores_used=$((result * num_pods / cpus_per_core))
                    echo "  Total allocation: $total CPUs ($cores_used cores) for $num_pods pods"
=======
                    echo "  Total allocation: $total CPUs for $num_pods pods"
>>>>>>> 49e8a1c4
                fi
                PASSED_TESTS=$((PASSED_TESTS + 1))
            else
                echo -e "  ${RED}✗ FAILED${NC} - Expected: $expected_result, Got: $result"
                FAILED_TESTS=$((FAILED_TESTS + 1))
            fi
        else
            echo -e "  ${RED}✗ FAILED${NC} - Unexpected failure: $result"
            FAILED_TESTS=$((FAILED_TESTS + 1))
        fi
    fi
}
   
if [[ "${BASH_SOURCE[0]}" == "${0}" ]]; then
    # script being execute directly.
<<<<<<< HEAD
    
    echo "=========================================="
    echo "CPU Per Pod Computation - Test Suite"
    echo "=========================================="
    
    # ==========================================
    # CATEGORY 1: No NUMA Constraints (pod_qos="")
    # ==========================================
    echo ""
    echo -e "${YELLOW}=== CATEGORY 1: No NUMA Constraints ===${NC}"
    
    # Test 1: Simple case - no NUMA, internode
    run_test "No NUMA, internode, 4 pods" \
        96 24 2 "internode" 4 "" "" "" 24 false
    
    # Test 2: No NUMA, intranode (double the pods)
    run_test "No NUMA, intranode, 8 pods (4*2)" \
        96 24 2 "intranode" 4 "" "" "" 12 false
    
    # Test 3: No NUMA, SMT off (1 cpu per core)
    run_test "No NUMA, SMT off, 4 pods" \
        48 24 1 "internode" 4 "" "" "" 12 false
    
    # Test 4: No NUMA with user-provided TPL_NUMCPUS (valid)
    run_test "No NUMA, user wants 20 CPUs per pod" \
        96 24 2 "internode" 4 "" "" 20 20 false
    
    # Test 5: No NUMA with user-provided TPL_NUMCPUS (exceeds capacity)
    run_test "No NUMA, user wants 30 CPUs per pod (too many)" \
        96 24 2 "internode" 4 "" "" 30 0 true
    
    # ==========================================
    # CATEGORY 2: NUMA Aware, Not Single-NUMA-Node
    # ==========================================
    echo ""
    echo -e "${YELLOW}=== CATEGORY 2: NUMA Aware (Not Single-Node) ===${NC}"
    
    # Test 6: NUMA aware, can span nodes
    run_test "NUMA aware, internode, 4 pods" \
        96 24 2 "internode" 4 "guaranteed" "multi-numa" "" 24 false
    
    # Test 7: NUMA aware, intranode
    run_test "NUMA aware, intranode, 8 pods" \
        96 24 2 "intranode" 4 "guaranteed" "multi-numa" "" 12 false
    
    # Test 8: NUMA aware with user-provided CPUs (valid)
    run_test "NUMA aware, user wants 20 CPUs" \
        96 24 2 "internode" 4 "guaranteed" "multi-numa" 20 20 false
    
    # Test 9: NUMA aware with user-provided CPUs (exceeds total)
    run_test "NUMA aware, user wants 30 CPUs (exceeds)" \
        96 24 2 "internode" 4 "guaranteed" "multi-numa" 30 0 true
    
    # ==========================================
    # CATEGORY 3: Single-NUMA-Node Policy
    # ==========================================
    echo ""
    echo -e "${YELLOW}=== CATEGORY 3: Single-NUMA-Node Policy ===${NC}"
    echo "NOTE: All pods share a NIC and MUST fit on ONE NUMA node"
    
    # Test 10: Single NUMA, auto-compute, internode, 4 pods
    run_test "Single NUMA, internode, 4 pods, SMT on" \
        96 24 2 "internode" 4 "guaranteed" "single-numa-node" "" 12 false
    
    # Test 11: Single NUMA, auto-compute, intranode, 8 pods
    run_test "Single NUMA, intranode, 8 pods (4*2), SMT on" \
        96 24 2 "intranode" 4 "guaranteed" "single-numa-node" "" 6 false
    
    # Test 12: Single NUMA, SMT off
    run_test "Single NUMA, internode, 4 pods, SMT off" \
        48 24 1 "internode" 4 "guaranteed" "single-numa-node" "" 6 false
    
    # Test 13: Single NUMA with user-provided CPUs (valid, full cores, all fit)
    run_test "Single NUMA, user wants 12 CPUs/pod (6 cores), 4 pods" \
        96 24 2 "internode" 4 "guaranteed" "single-numa-node" 12 12 false
    
    # Test 14: Single NUMA with user-provided CPUs (not full cores)
    run_test "Single NUMA, user wants 11 CPUs (not full cores)" \
        96 24 2 "internode" 4 "guaranteed" "single-numa-node" 11 0 true
    
    # Test 15: Single NUMA with user-provided CPUs (exceeds NUMA capacity for all pods)
    run_test "Single NUMA, user wants 16 CPUs/pod, 4 pods (64 > 48)" \
        96 24 2 "internode" 4 "guaranteed" "single-numa-node" 16 0 true
    
    # Test 16: Single NUMA, too many pods for one NUMA node
    run_test "Single NUMA, 10 pods (can fit)" \
        96 24 2 "internode" 10 "guaranteed" "single-numa-node" "" 4 false
    
    # Test 17: Single NUMA, way too many pods
    run_test "Single NUMA, 30 pods (too many for one NUMA)" \
        96 24 2 "internode" 30 "guaranteed" "single-numa-node" "" 0 true
    
    # Test 18: Single NUMA, intranode with many pods
    run_test "Single NUMA, intranode, 6 scale (12 pods)" \
        96 24 2 "intranode" 6 "guaranteed" "single-numa-node" "" 4 false
    
    # Test 19: Single NUMA, user request that fits exactly
    run_test "Single NUMA, user wants 8 CPUs/pod, 6 pods (exact fit)" \
        96 24 2 "internode" 6 "guaranteed" "single-numa-node" 8 8 false
    
    # Test 20: Single NUMA, user request just over capacity
    run_test "Single NUMA, user wants 10 CPUs/pod, 6 pods (60 > 48)" \
        96 24 2 "internode" 6 "guaranteed" "single-numa-node" 10 0 true
    
=======

    echo "=========================================="
    echo "CPU Per Pod Computation - Test Suite"
    echo "=========================================="

    # ==========================================
    # CATEGORY 1: No QoS or Non-Guaranteed QoS (Pods can span NUMA nodes)
    # ==========================================
    echo ""
    echo -e "${YELLOW}=== CATEGORY 1: No QoS or Non-Guaranteed QoS ===${NC}"

    # Test 1: No QoS, internode, 2 NUMA nodes, SMT on
    run_test "No QoS, internode, 4 pods, 2 NUMAs, SMT on" \
        96 2 2 "internode" 4 "" "" "" 24 false

    # Test 2: No QoS, intranode (doubles pods), SMT on
    run_test "No QoS, intranode, 8 pods (4*2), 2 NUMAs, SMT on" \
        96 2 2 "intranode" 4 "" "" "" 12 false

    # Test 3: Burstable QoS with single-numa-node (doesn't apply constraint)
    run_test "Burstable QoS, single-numa-node (ignored), 4 pods" \
        96 2 2 "internode" 4 "burstable" "single-numa-node" "" 24 false

    # Test 4: Empty QoS with single-numa-node (doesn't apply constraint)
    run_test "Empty QoS, single-numa-node (ignored), 4 pods" \
        96 2 2 "internode" 4 "" "single-numa-node" "" 24 false

    # Test 5: User-provided CPUs, no constraints (odd number OK for non-guaranteed)
    run_test "No QoS, user wants 21 CPUs/pod, 4 pods" \
        96 2 2 "internode" 4 "" "" 21 21 false

    # Test 6: User-provided CPUs exceeds total
    run_test "No QoS, user wants 30 CPUs/pod, 4 pods (exceeds)" \
        96 2 2 "internode" 4 "" "" 30 0 true

    # ==========================================
    # CATEGORY 2: Guaranteed QoS with Single-NUMA-Node (Full Cores Required)
    # ==========================================
    echo ""
    echo -e "${YELLOW}=== CATEGORY 2: Guaranteed QoS + Single-NUMA-Node ===${NC}"

    # Test 7: Guaranteed + single-numa-node, 4 pods, 2 NUMAs, SMT on
    # 96 CPUs / 2 NUMAs = 48 CPUs per NUMA, 48 CPUs / 2 CPUs_per_core = 24 cores
    # 24 cores / 4 pods = 6 cores = 12 CPUs/pod
    run_test "Guaranteed + single-numa-node, 4 pods, 2 NUMAs, SMT on" \
        96 2 2 "internode" 4 "guaranteed" "single-numa-node" "" 12 false

    # Test 8: Guaranteed + single-numa-node, intranode, 8 pods, SMT on
    # 24 cores / 8 pods = 3 cores = 6 CPUs/pod
    run_test "Guaranteed + single-numa-node, intranode, 8 pods, SMT on" \
        96 2 2 "intranode" 4 "guaranteed" "single-numa-node" "" 6 false

    # Test 9: User's original case - 18 CPUs, 2 NUMAs, intranode, 2 pods, SMT on
    # 18 / 2 = 9 CPUs per NUMA, 9 / 2 = 4.5 cores (rounds to 4 cores)
    # 1 scale_up * 2 (intranode) = 2 pods
    # 4 cores / 2 pods = 2 cores = 4 CPUs/pod
    run_test "User case: 18 CPUs, 2 NUMAs, intranode, 2 pods, SMT on" \
        18 2 2 "intranode" 1 "guaranteed" "single-numa-node" "" 4 false

    # Test 10: Guaranteed + single-numa-node, user specifies valid full cores
    run_test "Guaranteed + single-numa, user wants 10 CPUs/pod (5 cores), 4 pods" \
        96 2 2 "internode" 4 "guaranteed" "single-numa-node" 10 10 false

    # Test 11: Guaranteed + single-numa-node, user specifies odd CPUs (not full cores)
    run_test "Guaranteed + single-numa, user wants 11 CPUs/pod (not full cores)" \
        96 2 2 "internode" 4 "guaranteed" "single-numa-node" 11 0 true

    # Test 12: Guaranteed + single-numa-node, user exceeds NUMA capacity
    # 4 pods * 16 CPUs = 64 > 48 (one NUMA)
    run_test "Guaranteed + single-numa, user wants 16 CPUs/pod (exceeds NUMA)" \
        96 2 2 "internode" 4 "guaranteed" "single-numa-node" 16 0 true

    # Test 13: Guaranteed + single-numa-node, too many pods
    run_test "Guaranteed + single-numa, 50 pods (too many)" \
        96 2 2 "internode" 50 "guaranteed" "single-numa-node" "" 0 true

    # ==========================================
    # CATEGORY 3: Guaranteed QoS without Single-NUMA (Full Cores Required)
    # ==========================================
    echo ""
    echo -e "${YELLOW}=== CATEGORY 3: Guaranteed QoS (No Single-NUMA) ===${NC}"

    # Test 14: Guaranteed QoS, can span NUMAs, but still needs full cores
    # 96 / 2 = 48 cores, 48 / 4 = 12 cores = 24 CPUs/pod
    run_test "Guaranteed (no single-numa), 4 pods, SMT on" \
        96 2 2 "internode" 4 "guaranteed" "" "" 24 false

    # Test 15: Guaranteed QoS, user wants odd CPUs (not full cores) - should fail
    run_test "Guaranteed (no single-numa), user wants 11 CPUs (not full cores)" \
        96 2 2 "internode" 4 "guaranteed" "" 11 0 true

    # Test 16: Guaranteed QoS, SMT off
    # 48 CPUs / 1 per core = 48 cores, 48 / 4 = 12 cores = 12 CPUs/pod
    run_test "Guaranteed (no single-numa), 4 pods, SMT off" \
        48 2 1 "internode" 4 "guaranteed" "" "" 12 false

>>>>>>> 49e8a1c4
    # ==========================================
    # CATEGORY 4: Edge Cases
    # ==========================================
    echo ""
    echo -e "${YELLOW}=== CATEGORY 4: Edge Cases ===${NC}"
<<<<<<< HEAD
    
    # Test 21: Single pod, no NUMA
    run_test "Single pod, no NUMA" \
        96 24 2 "internode" 1 "" "" "" 96 false
    
    # Test 22: Single pod, single NUMA
    run_test "Single pod, single NUMA" \
        96 24 2 "internode" 1 "guaranteed" "single-numa-node" "" 48 false
    
    # Test 23: Maximum pods that fit (no NUMA)
    run_test "48 pods, no NUMA" \
        96 24 2 "internode" 48 "" "" "" 2 false
    
    # Test 24: More pods than CPUs (should fail)
    run_test "100 pods (more than CPUs)" \
        96 24 2 "internode" 100 "" "" "" 0 true
    
    # Test 25: User wants 0 CPUs (treated as empty, auto-compute)
    run_test "User wants 0 CPUs (auto-compute)" \
        96 24 2 "internode" 4 "" "" 0 24 false
    
    # Test 26: Very small system
    run_test "Small system: 8 CPUs, 2 pods" \
        8 4 2 "internode" 2 "" "" "" 4 false
    
    # Test 27: Single NUMA, intranode with odd scale factor
    run_test "Single NUMA, intranode, 3 scale (6 pods)" \
        96 24 2 "intranode" 3 "guaranteed" "single-numa-node" "" 8 false
    
    # ==========================================
    # CATEGORY 5: Different Hardware Configurations
    # ==========================================
    echo ""
    echo -e "${YELLOW}=== CATEGORY 5: Different Hardware Configs ===${NC}"
    
    # Test 28: Large system (256 CPUs, 64 cores/socket)
    run_test "Large system: 256 CPUs, 8 pods, no NUMA" \
        256 64 2 "internode" 8 "" "" "" 32 false
    
    # Test 29: Large system with single NUMA
    run_test "Large system: 256 CPUs, 8 pods, single NUMA" \
        256 64 2 "internode" 8 "guaranteed" "single-numa-node" "" 16 false
    
    # Test 30: 4-way SMT (hypothetical)
    run_test "4-way SMT, 16 cores/socket, 4 pods" \
        128 16 4 "internode" 4 "guaranteed" "single-numa-node" "" 16 false
    
    # Test 31: User wants odd number of CPUs (no NUMA)
    run_test "User wants 7 CPUs (odd number, no NUMA)" \
        96 24 2 "internode" 4 "" "" 7 7 false
    
    # Test 32: Single NUMA, SMT off, user wants 2 CPUs
    run_test "SMT off, user wants 2 CPUs/pod, single NUMA" \
        48 24 1 "internode" 4 "guaranteed" "single-numa-node" 2 2 false
    
    # Test 33: Single NUMA, SMT off, auto-compute 6 pods
    run_test "SMT off, single NUMA, 6 pods" \
        48 24 1 "internode" 6 "guaranteed" "single-numa-node" "" 4 false
    
    # ==========================================
    # CATEGORY 6: Different QoS without single-numa-node
    # ==========================================
    echo ""
    echo -e "${YELLOW}=== CATEGORY 6: QoS Variations ===${NC}"
    
    # Test 34: Burstable QoS
    run_test "Burstable QoS with NUMA aware" \
        96 24 2 "internode" 4 "burstable" "prefer-numa" "" 24 false
    
    # Test 35: BestEffort QoS
    run_test "BestEffort QoS with NUMA" \
        96 24 2 "internode" 4 "besteffort" "" "" 24 false
    
    # ==========================================
    # CATEGORY 7: Boundary Conditions
    # ==========================================
    echo ""
    echo -e "${YELLOW}=== CATEGORY 7: Boundary Conditions ===${NC}"
    
    # Test 36: Exact fit - user request exactly fills NUMA node
    run_test "Exact fit: 4 pods * 12 CPUs = 48 (one NUMA)" \
        96 24 2 "internode" 4 "guaranteed" "single-numa-node" 12 12 false
    
    # Test 37: Just over NUMA capacity
    run_test "Just over NUMA: 4 pods * 14 CPUs = 56 > 48" \
        96 24 2 "internode" 4 "guaranteed" "single-numa-node" 14 0 true
    
    # Test 38: Minimum allocation (1 CPU per pod, no NUMA)
    run_test "Minimum: 1 CPU per pod" \
        4 2 2 "internode" 4 "" "" 1 1 false
    
    # Test 39: Intranode with single-numa, tight fit
    run_test "Intranode, single NUMA, 3 scale (6 pods) * 8 CPUs = 48" \
        96 24 2 "intranode" 3 "guaranteed" "single-numa-node" 8 8 false
    
    # Test 40: Empty topology string (should behave as internode)
    run_test "Empty topology string" \
        96 24 2 "" 4 "" "" "" 24 false
    
    # ==========================================
    # CATEGORY 8: Critical Single-NUMA Scenarios
    # ==========================================
    echo ""
    echo -e "${YELLOW}=== CATEGORY 8: Critical Single-NUMA Scenarios ===${NC}"
    
    # Test 41: Small NUMA node with many pods
    run_test "Small NUMA (16 CPUs), 6 pods" \
        32 8 2 "internode" 6 "guaranteed" "single-numa-node" "" 2 false
    
    # Test 42: Small NUMA node with too many pods
    run_test "Small NUMA (16 CPUs), 10 pods (too many)" \
        32 8 2 "internode" 10 "guaranteed" "single-numa-node" "" 0 true
    
    # Test 43: Intranode doubles pods - ensure total still fits one NUMA
    run_test "Intranode, 8 scale (16 pods), must fit one NUMA" \
        96 24 2 "intranode" 8 "guaranteed" "single-numa-node" "" 2 false
    
    # Test 44: Intranode with too many pods for one NUMA
    run_test "Intranode, 15 scale (30 pods), too many for one NUMA" \
        96 24 2 "intranode" 15 "guaranteed" "single-numa-node" "" 0 true
    
    # Test 45: User specifies CPUs that would span multiple NUMAs
    run_test "8 pods * 8 CPUs = 64 > 48 NUMA capacity" \
        96 24 2 "internode" 8 "guaranteed" "single-numa-node" 8 0 true
    
    # ==========================================
    # CATEGORY 9: ODD CORES - Reserved CPUs Scenarios
    # ==========================================
    echo ""
    echo -e "${BLUE}=== CATEGORY 9: ODD CORES (Reserved CPUs) ===${NC}"
    echo "NOTE: When cores are reserved, we get odd numbers like 21, 22, 23 cores"
    
    # Test 46: 21 cores (42 CPUs), SMT on, 4 pods, single NUMA
    # 42 / 2 / 4 = 5.25 cores, rounds down to 5 cores = 10 CPUs/pod
    # Total: 4 * 10 = 40 CPUs (fits in 42)
    run_test "21 cores (42 CPUs), SMT on, 4 pods, single NUMA" \
        84 21 2 "internode" 4 "guaranteed" "single-numa-node" "" 10 false
    
    # Test 47: 21 cores, 5 pods - should still work
    # 42 / 2 / 5 = 4.2 cores, rounds down to 4 cores = 8 CPUs/pod
    # Total: 5 * 8 = 40 CPUs (fits in 42)
    run_test "21 cores (42 CPUs), 5 pods, single NUMA" \
        84 21 2 "internode" 5 "guaranteed" "single-numa-node" "" 8 false
    
    # Test 48: 21 cores, 6 pods
    # 42 / 2 / 6 = 3.5 cores, rounds down to 3 cores = 6 CPUs/pod
    # Total: 6 * 6 = 36 CPUs (fits in 42)
    run_test "21 cores (42 CPUs), 6 pods, single NUMA" \
        84 21 2 "internode" 6 "guaranteed" "single-numa-node" "" 6 false
    
    # Test 49: 21 cores, 8 pods
    # 42 / 2 / 8 = 2.625 cores, rounds down to 2 cores = 4 CPUs/pod
    # Total: 8 * 4 = 32 CPUs (fits in 42)
    run_test "21 cores (42 CPUs), 8 pods, single NUMA" \
        84 21 2 "internode" 8 "guaranteed" "single-numa-node" "" 4 false
    
    # Test 50: 21 cores, 11 pods (should work)
    # 42 / 2 / 11 = 1.909 cores, rounds down to 1 core = 2 CPUs/pod
    # Total: 11 * 2 = 22 CPUs (fits in 42)
    run_test "21 cores (42 CPUs), 11 pods, single NUMA" \
        84 21 2 "internode" 11 "guaranteed" "single-numa-node" "" 2 false
    
    # Test 51: 21 cores, 22 pods (should fail)
    # 42 / 2 / 22 = 0.954 cores (< 1, should fail)
    run_test "21 cores (42 CPUs), 22 pods (too many)" \
        84 21 2 "internode" 22 "guaranteed" "single-numa-node" "" 0 true
    
    # Test 52: 21 cores, user wants 11 CPUs (not full cores, should fail)
    run_test "21 cores, user wants 11 CPUs (not full cores)" \
        84 21 2 "internode" 4 "guaranteed" "single-numa-node" 11 0 true
    
    # Test 53: 21 cores, user wants 10 CPUs (5 full cores, should work)
    # 4 pods * 10 = 40 < 42
    run_test "21 cores, user wants 10 CPUs (5 cores), 4 pods" \
        84 21 2 "internode" 4 "guaranteed" "single-numa-node" 10 10 false
    
    # Test 54: 21 cores, user wants 12 CPUs, but total exceeds
    # 4 pods * 12 = 48 > 42 (should fail)
    run_test "21 cores, user wants 12 CPUs, 4 pods (48 > 42)" \
        84 21 2 "internode" 4 "guaranteed" "single-numa-node" 12 0 true
    
    # Test 55: 23 cores (46 CPUs), SMT on, 5 pods
    # 46 / 2 / 5 = 4.6 cores, rounds down to 4 cores = 8 CPUs/pod
    # Total: 5 * 8 = 40 CPUs (fits in 46)
    run_test "23 cores (46 CPUs), SMT on, 5 pods" \
        92 23 2 "internode" 5 "guaranteed" "single-numa-node" "" 8 false
    
    # Test 56: 23 cores, 6 pods
    # 46 / 2 / 6 = 3.833 cores, rounds down to 3 cores = 6 CPUs/pod
    # Total: 6 * 6 = 36 CPUs (fits in 46)
    run_test "23 cores (46 CPUs), 6 pods" \
        92 23 2 "internode" 6 "guaranteed" "single-numa-node" "" 6 false
    
    # Test 57: 23 cores, 12 pods
    # 46 / 2 / 12 = 1.916 cores, rounds down to 1 core = 2 CPUs/pod
    # Total: 12 * 2 = 24 CPUs (fits in 46)
    run_test "23 cores (46 CPUs), 12 pods" \
        92 23 2 "internode" 12 "guaranteed" "single-numa-node" "" 2 false
    
    # Test 58: 23 cores, 24 pods (should fail)
    # 46 / 2 / 24 = 0.958 cores (< 1, should fail)
    run_test "23 cores (46 CPUs), 24 pods (too many)" \
        92 23 2 "internode" 24 "guaranteed" "single-numa-node" "" 0 true
    
    # Test 59: 22 cores (44 CPUs), intranode topology
    # scale=5, intranode = 10 pods
    # 44 / 2 / 10 = 2.2 cores, rounds down to 2 cores = 4 CPUs/pod
    # Total: 10 * 4 = 40 CPUs (fits in 44)
    run_test "22 cores (44 CPUs), intranode, 5 scale (10 pods)" \
        88 22 2 "intranode" 5 "guaranteed" "single-numa-node" "" 4 false
    
    # Test 60: 22 cores, intranode with tight fit
    # scale=6, intranode = 12 pods
    # 44 / 2 / 12 = 1.833 cores, rounds down to 1 core = 2 CPUs/pod
    # Total: 12 * 2 = 24 CPUs (fits in 44)
    run_test "22 cores (44 CPUs), intranode, 6 scale (12 pods)" \
        88 22 2 "intranode" 6 "guaranteed" "single-numa-node" "" 2 false
    
    # Test 61: 22 cores, intranode with too many pods
    # scale=12, intranode = 24 pods
    # 44 / 2 / 24 = 0.916 cores (< 1, should fail)
    run_test "22 cores (44 CPUs), intranode, 12 scale (24 pods)" \
        88 22 2 "intranode" 12 "guaranteed" "single-numa-node" "" 0 true
    
    # Test 62: 21 cores, SMT off (21 CPUs), 5 pods
    # 21 / 1 / 5 = 4.2 cores, rounds down to 4 cores = 4 CPUs/pod
    # Total: 5 * 4 = 20 CPUs (fits in 21)
    run_test "21 cores, SMT off, 5 pods" \
        42 21 1 "internode" 5 "guaranteed" "single-numa-node" "" 4 false
    
    # Test 63: 21 cores, SMT off, 6 pods
    # 21 / 1 / 6 = 3.5 cores, rounds down to 3 cores = 3 CPUs/pod
    # Total: 6 * 3 = 18 CPUs (fits in 21)
    run_test "21 cores, SMT off, 6 pods" \
        42 21 1 "internode" 6 "guaranteed" "single-numa-node" "" 3 false
    
    # Test 64: 21 cores, SMT off, 22 pods (should fail)
    # 21 / 1 / 22 = 0.954 cores (< 1, should fail)
    run_test "21 cores, SMT off, 22 pods (too many)" \
        42 21 1 "internode" 22 "guaranteed" "single-numa-node" "" 0 true
    
    # Test 65: 19 cores (38 CPUs), very tight odd number
    # 38 / 2 / 5 = 3.8 cores, rounds down to 3 cores = 6 CPUs/pod
    # Total: 5 * 6 = 30 CPUs (fits in 38)
    run_test "19 cores (38 CPUs), 5 pods" \
        76 19 2 "internode" 5 "guaranteed" "single-numa-node" "" 6 false
    
    # Test 66: 19 cores, 10 pods
    # 38 / 2 / 10 = 1.9 cores, rounds down to 1 core = 2 CPUs/pod
    # Total: 10 * 2 = 20 CPUs (fits in 38)
    run_test "19 cores (38 CPUs), 10 pods" \
        76 19 2 "internode" 10 "guaranteed" "single-numa-node" "" 2 false
    
    # Test 67: 19 cores, 20 pods (should fail)
    # 38 / 2 / 20 = 0.95 cores (< 1, should fail)
    run_test "19 cores (38 CPUs), 20 pods (too many)" \
        76 19 2 "internode" 20 "guaranteed" "single-numa-node" "" 0 true
    
    # Test 68: 25 cores (50 CPUs), 7 pods
    # 50 / 2 / 7 = 3.571 cores, rounds down to 3 cores = 6 CPUs/pod
    # Total: 7 * 6 = 42 CPUs (fits in 50)
    run_test "25 cores (50 CPUs), 7 pods" \
        100 25 2 "internode" 7 "guaranteed" "single-numa-node" "" 6 false
    
    # Test 69: 25 cores, 9 pods
    # 50 / 2 / 9 = 2.777 cores, rounds down to 2 cores = 4 CPUs/pod
    # Total: 9 * 4 = 36 CPUs (fits in 50)
    run_test "25 cores (50 CPUs), 9 pods" \
        100 25 2 "internode" 9 "guaranteed" "single-numa-node" "" 4 false
    
    # Test 70: 25 cores, 26 pods (should fail)
    # 50 / 2 / 26 = 0.961 cores (< 1, should fail)
    run_test "25 cores (50 CPUs), 26 pods (too many)" \
        100 25 2 "internode" 26 "guaranteed" "single-numa-node" "" 0 true
    
    # Test 71: 21 cores, user wants exact fit with waste
    # User wants 6 CPUs/pod, 7 pods = 42 CPUs (exact fit!)
    run_test "21 cores, user wants 6 CPUs/pod, 7 pods (exact fit)" \
        84 21 2 "internode" 7 "guaranteed" "single-numa-node" 6 6 false
    
    # Test 72: 21 cores, user wants 8 CPUs/pod, 6 pods
    # 6 * 8 = 48 > 42 (should fail)
    run_test "21 cores, user wants 8 CPUs/pod, 6 pods (exceeds)" \
        84 21 2 "internode" 6 "guaranteed" "single-numa-node" 8 0 true
    
    # Test 73: 23 cores, user wants 4 CPUs/pod, 11 pods
    # 11 * 4 = 44 < 46 (fits)
    run_test "23 cores, user wants 4 CPUs/pod, 11 pods" \
        92 23 2 "internode" 11 "guaranteed" "single-numa-node" 4 4 false
    
    # Test 74: 23 cores, user wants 4 CPUs/pod, 12 pods
    # 12 * 4 = 48 > 46 (should fail)
    run_test "23 cores, user wants 4 CPUs/pod, 12 pods (exceeds)" \
        92 23 2 "internode" 12 "guaranteed" "single-numa-node" 4 0 true
    
    # Test 75: 17 cores (34 CPUs), very small odd NUMA
    # 34 / 2 / 4 = 4.25 cores, rounds down to 4 cores = 8 CPUs/pod
    # Total: 4 * 8 = 32 CPUs (fits in 34)
    run_test "17 cores (34 CPUs), 4 pods" \
        68 17 2 "internode" 4 "guaranteed" "single-numa-node" "" 8 false
    
    # Test 76: 17 cores, 9 pods
    # 34 / 2 / 9 = 1.888 cores, rounds down to 1 core = 2 CPUs/pod
    # Total: 9 * 2 = 18 CPUs (fits in 34)
    run_test "17 cores (34 CPUs), 9 pods" \
        68 17 2 "internode" 9 "guaranteed" "single-numa-node" "" 2 false
    
    # Test 77: 17 cores, 18 pods (should fail)
    # 34 / 2 / 18 = 0.944 cores (< 1, should fail)
    run_test "17 cores (34 CPUs), 18 pods (too many)" \
        68 17 2 "internode" 18 "guaranteed" "single-numa-node" "" 0 true
    
    # Test 78: 15 cores (30 CPUs), borderline case
    # 30 / 2 / 8 = 1.875 cores, rounds down to 1 core = 2 CPUs/pod
    # Total: 8 * 2 = 16 CPUs (fits in 30)
    run_test "15 cores (30 CPUs), 8 pods" \
        60 15 2 "internode" 8 "guaranteed" "single-numa-node" "" 2 false
    
    # Test 79: 15 cores, 16 pods (should fail)
    # 30 / 2 / 16 = 0.9375 cores (< 1, should fail)
    run_test "15 cores (30 CPUs), 16 pods (too many)" \
        60 15 2 "internode" 16 "guaranteed" "single-numa-node" "" 0 true
    
    # Test 80: 27 cores (54 CPUs), larger odd number
    # 54 / 2 / 10 = 2.7 cores, rounds down to 2 cores = 4 CPUs/pod
    # Total: 10 * 4 = 40 CPUs (fits in 54)
    run_test "27 cores (54 CPUs), 10 pods" \
        108 27 2 "internode" 10 "guaranteed" "single-numa-node" "" 4 false
    
    # Test 81: 27 cores, 14 pods
    # 54 / 2 / 14 = 1.928 cores, rounds down to 1 core = 2 CPUs/pod
    # Total: 14 * 2 = 28 CPUs (fits in 54)
    run_test "27 cores (54 CPUs), 14 pods" \
        108 27 2 "internode" 14 "guaranteed" "single-numa-node" "" 2 false
    
    # Test 82: 27 cores, 28 pods (should fail)
    # 54 / 2 / 28 = 0.964 cores (< 1, should fail)
    run_test "27 cores (54 CPUs), 28 pods (too many)" \
        108 27 2 "internode" 28 "guaranteed" "single-numa-node" "" 0 true
    
    # ==========================================
    # CATEGORY 10: ODD CORES with Intranode Topology
    # ==========================================
    echo ""
    echo -e "${BLUE}=== CATEGORY 10: ODD CORES + Intranode (Stress Test) ===${NC}"
    
    # Test 83: 21 cores, intranode, scale=4 (8 pods)
    # 42 / 2 / 8 = 2.625 cores, rounds down to 2 cores = 4 CPUs/pod
    # Total: 8 * 4 = 32 CPUs (fits in 42)
    run_test "21 cores, intranode, scale=4 (8 pods)" \
        84 21 2 "intranode" 4 "guaranteed" "single-numa-node" "" 4 false
    
    # Test 84: 21 cores, intranode, scale=6 (12 pods)
    # 42 / 2 / 12 = 1.75 cores, rounds down to 1 core = 2 CPUs/pod
    # Total: 12 * 2 = 24 CPUs (fits in 42)
    run_test "21 cores, intranode, scale=6 (12 pods)" \
        84 21 2 "intranode" 6 "guaranteed" "single-numa-node" "" 2 false
    
    # Test 85: 21 cores, intranode, scale=11 (22 pods)
    # 42 / 2 / 22 = 0.954 cores (< 1, should fail)
    run_test "21 cores, intranode, scale=11 (22 pods - too many)" \
        84 21 2 "intranode" 11 "guaranteed" "single-numa-node" "" 0 true
    
    # Test 86: 19 cores, intranode, scale=5 (10 pods)
    # 38 / 2 / 10 = 1.9 cores, rounds down to 1 core = 2 CPUs/pod
    # Total: 10 * 2 = 20 CPUs (fits in 38)
    run_test "19 cores, intranode, scale=5 (10 pods)" \
        76 19 2 "intranode" 5 "guaranteed" "single-numa-node" "" 2 false
    
    # Test 87: 19 cores, intranode, scale=10 (20 pods)
    # 38 / 2 / 20 = 0.95 cores (< 1, should fail)
    run_test "19 cores, intranode, scale=10 (20 pods - too many)" \
        76 19 2 "intranode" 10 "guaranteed" "single-numa-node" "" 0 true
    
    # Test 88: 23 cores, intranode, scale=3 (6 pods)
    # 46 / 2 / 6 = 3.833 cores, rounds down to 3 cores = 6 CPUs/pod
    # Total: 6 * 6 = 36 CPUs (fits in 46)
    run_test "23 cores, intranode, scale=3 (6 pods)" \
        92 23 2 "intranode" 3 "guaranteed" "single-numa-node" "" 6 false
    
    # Test 89: 23 cores, intranode, scale=7 (14 pods)
    # 46 / 2 / 14 = 1.642 cores, rounds down to 1 core = 2 CPUs/pod
    # Total: 14 * 2 = 28 CPUs (fits in 46)
    run_test "23 cores, intranode, scale=7 (14 pods)" \
        92 23 2 "intranode" 7 "guaranteed" "single-numa-node" "" 2 false
    
    # Test 90: 23 cores, intranode, scale=12 (24 pods)
    # 46 / 2 / 24 = 0.958 cores (< 1, should fail)
    run_test "23 cores, intranode, scale=12 (24 pods - too many)" \
        92 23 2 "intranode" 12 "guaranteed" "single-numa-node" "" 0 true
    
    # ==========================================
    # CATEGORY 11: ODD CORES with User-Specified CPUs
    # ==========================================
    echo ""
    echo -e "${BLUE}=== CATEGORY 11: ODD CORES + User TPL_NUMCPUS ===${NC}"
    
    # Test 91: 21 cores, user wants 10 CPUs (valid), 4 pods
    # 4 * 10 = 40 < 42 (fits)
    run_test "21 cores, user specifies 10 CPUs/pod, 4 pods" \
        84 21 2 "internode" 4 "guaranteed" "single-numa-node" 10 10 false
    
    # Test 92: 21 cores, user wants 11 CPUs (not full cores)
    run_test "21 cores, user specifies 11 CPUs (not full cores)" \
        84 21 2 "internode" 4 "guaranteed" "single-numa-node" 11 0 true
    
    # Test 93: 21 cores, user wants 8 CPUs, 5 pods
    # 5 * 8 = 40 < 42 (fits)
    run_test "21 cores, user specifies 8 CPUs/pod, 5 pods" \
        84 21 2 "internode" 5 "guaranteed" "single-numa-node" 8 8 false
    
    # Test 94: 21 cores, user wants 8 CPUs, 6 pods
    # 6 * 8 = 48 > 42 (exceeds)
    run_test "21 cores, user specifies 8 CPUs/pod, 6 pods (exceeds)" \
        84 21 2 "internode" 6 "guaranteed" "single-numa-node" 8 0 true
    
    # Test 95: 19 cores, user wants 6 CPUs, 6 pods
    # 6 * 6 = 36 < 38 (fits)
    run_test "19 cores, user specifies 6 CPUs/pod, 6 pods" \
        76 19 2 "internode" 6 "guaranteed" "single-numa-node" 6 6 false
    
    # Test 96: 19 cores, user wants 6 CPUs, 7 pods
    # 7 * 6 = 42 > 38 (exceeds)
    run_test "19 cores, user specifies 6 CPUs/pod, 7 pods (exceeds)" \
        76 19 2 "internode" 7 "guaranteed" "single-numa-node" 6 0 true
    
    # Test 97: 23 cores, user wants 14 CPUs, 3 pods
    # 3 * 14 = 42 < 46 (fits)
    run_test "23 cores, user specifies 14 CPUs/pod, 3 pods" \
        92 23 2 "internode" 3 "guaranteed" "single-numa-node" 14 14 false
    
    # Test 98: 23 cores, user wants 16 CPUs, 3 pods
    # 3 * 16 = 48 > 46 (exceeds)
    run_test "23 cores, user specifies 16 CPUs/pod, 3 pods (exceeds)" \
        92 23 2 "internode" 3 "guaranteed" "single-numa-node" 16 0 true
    
    # Test 99: 25 cores, user wants 2 CPUs (minimum full core), 20 pods
    # 20 * 2 = 40 < 50 (fits)
    run_test "25 cores, user specifies 2 CPUs/pod, 20 pods" \
        100 25 2 "internode" 20 "guaranteed" "single-numa-node" 2 2 false
    
    # Test 100: 25 cores, user wants 2 CPUs, 26 pods
    # 26 * 2 = 52 > 50 (exceeds)
    run_test "25 cores, user specifies 2 CPUs/pod, 26 pods (exceeds)" \
        100 25 2 "internode" 26 "guaranteed" "single-numa-node" 2 0 true
    
    # ==========================================
    # CATEGORY 12: ODD CORES with SMT Off
    # ==========================================
    echo ""
    echo -e "${BLUE}=== CATEGORY 12: ODD CORES + SMT Off ===${NC}"
    
    # Test 101: 21 cores, SMT off, 7 pods
    # 21 / 1 / 7 = 3 cores = 3 CPUs/pod
    # Total: 7 * 3 = 21 CPUs (exact fit!)
    run_test "21 cores, SMT off, 7 pods (exact fit)" \
        42 21 1 "internode" 7 "guaranteed" "single-numa-node" "" 3 false
    
    # Test 102: 19 cores, SMT off, 6 pods
    # 19 / 1 / 6 = 3.166 cores, rounds down to 3 cores = 3 CPUs/pod
    # Total: 6 * 3 = 18 CPUs (fits in 19)
    run_test "19 cores, SMT off, 6 pods" \
        38 19 1 "internode" 6 "guaranteed" "single-numa-node" "" 3 false
    
    # Test 103: 19 cores, SMT off, 20 pods (should fail)
    # 19 / 1 / 20 = 0.95 cores (< 1, should fail)
    run_test "19 cores, SMT off, 20 pods (too many)" \
        38 19 1 "internode" 20 "guaranteed" "single-numa-node" "" 0 true
    
    # Test 104: 23 cores, SMT off, 11 pods
    # 23 / 1 / 11 = 2.09 cores, rounds down to 2 cores = 2 CPUs/pod
    # Total: 11 * 2 = 22 CPUs (fits in 23)
    run_test "23 cores, SMT off, 11 pods" \
        46 23 1 "internode" 11 "guaranteed" "single-numa-node" "" 2 false
    
    # Test 105: 23 cores, SMT off, 24 pods (should fail)
    # 23 / 1 / 24 = 0.958 cores (< 1, should fail)
    run_test "23 cores, SMT off, 24 pods (too many)" \
        46 23 1 "internode" 24 "guaranteed" "single-numa-node" "" 0 true
    
    # Test 106: 17 cores, SMT off, 8 pods
    # 17 / 1 / 8 = 2.125 cores, rounds down to 2 cores = 2 CPUs/pod
    # Total: 8 * 2 = 16 CPUs (fits in 17)
    run_test "17 cores, SMT off, 8 pods" \
        34 17 1 "internode" 8 "guaranteed" "single-numa-node" "" 2 false
    
    # Test 107: 17 cores, SMT off, user wants 3 CPUs, 5 pods
    # 5 * 3 = 15 < 17 (fits)
    run_test "17 cores, SMT off, user wants 3 CPUs/pod, 5 pods" \
        34 17 1 "internode" 5 "guaranteed" "single-numa-node" 3 3 false
    
    # Test 108: 17 cores, SMT off, user wants 3 CPUs, 6 pods
    # 6 * 3 = 18 > 17 (exceeds)
    run_test "17 cores, SMT off, user wants 3 CPUs/pod, 6 pods (exceeds)" \
        34 17 1 "internode" 6 "guaranteed" "single-numa-node" 3 0 true
    
    # ==========================================
    # CATEGORY 13: Extreme ODD CORES Cases
    # ==========================================
    echo ""
    echo -e "${BLUE}=== CATEGORY 13: Extreme ODD CORES Cases ===${NC}"
    
    # Test 109: 31 cores (62 CPUs), larger odd prime number
    # 62 / 2 / 10 = 3.1 cores, rounds down to 3 cores = 6 CPUs/pod
    # Total: 10 * 6 = 60 CPUs (fits in 62)
    run_test "31 cores (62 CPUs), 10 pods" \
        124 31 2 "internode" 10 "guaranteed" "single-numa-node" "" 6 false
    
    # Test 110: 31 cores, 11 pods
    # 62 / 2 / 11 = 2.818 cores, rounds down to 2 cores = 4 CPUs/pod
    # Total: 11 * 4 = 44 CPUs (fits in 62)
    run_test "31 cores (62 CPUs), 11 pods" \
        124 31 2 "internode" 11 "guaranteed" "single-numa-node" "" 4 false
    
    # Test 111: 31 cores, 32 pods (should fail)
    # 62 / 2 / 32 = 0.96875 cores (< 1, should fail)
    run_test "31 cores (62 CPUs), 32 pods (too many)" \
        124 31 2 "internode" 32 "guaranteed" "single-numa-node" "" 0 true
    
    # Test 112: 13 cores (26 CPUs), small odd prime
    # 26 / 2 / 6 = 2.166 cores, rounds down to 2 cores = 4 CPUs/pod
    # Total: 6 * 4 = 24 CPUs (fits in 26)
    run_test "13 cores (26 CPUs), 6 pods" \
        52 13 2 "internode" 6 "guaranteed" "single-numa-node" "" 4 false
    
    # Test 113: 13 cores, 7 pods
    # 26 / 2 / 7 = 1.857 cores, rounds down to 1 core = 2 CPUs/pod
    # Total: 7 * 2 = 14 CPUs (fits in 26)
    run_test "13 cores (26 CPUs), 7 pods" \
        52 13 2 "internode" 7 "guaranteed" "single-numa-node" "" 2 false
    
    # Test 114: 13 cores, 14 pods (should fail)
    # 26 / 2 / 14 = 0.928 cores (< 1, should fail)
    run_test "13 cores (26 CPUs), 14 pods (too many)" \
        52 13 2 "internode" 14 "guaranteed" "single-numa-node" "" 0 true
    
    # Test 115: 11 cores (22 CPUs), very small odd
    # 22 / 2 / 5 = 2.2 cores, rounds down to 2 cores = 4 CPUs/pod
    # Total: 5 * 4 = 20 CPUs (fits in 22)
    run_test "11 cores (22 CPUs), 5 pods" \
        44 11 2 "internode" 5 "guaranteed" "single-numa-node" "" 4 false
    
    # Test 116: 11 cores, 11 pods
    # 22 / 2 / 11 = 1 core = 2 CPUs/pod
    # Total: 11 * 2 = 22 CPUs (exact fit!)
    run_test "11 cores (22 CPUs), 11 pods (exact fit)" \
        44 11 2 "internode" 11 "guaranteed" "single-numa-node" "" 2 false
    
    # Test 117: 11 cores, 12 pods (should fail)
    # 22 / 2 / 12 = 0.916 cores (< 1, should fail)
    run_test "11 cores (22 CPUs), 12 pods (too many)" \
        44 11 2 "internode" 12 "guaranteed" "single-numa-node" "" 0 true
    
    # Test 118: 29 cores (58 CPUs), odd number close to 30
    # 58 / 2 / 14 = 2.071 cores, rounds down to 2 cores = 4 CPUs/pod
    # Total: 14 * 4 = 56 CPUs (fits in 58)
    run_test "29 cores (58 CPUs), 14 pods" \
        116 29 2 "internode" 14 "guaranteed" "single-numa-node" "" 4 false
    
    # Test 119: 29 cores, 15 pods
    # 58 / 2 / 15 = 1.933 cores, rounds down to 1 core = 2 CPUs/pod
    # Total: 15 * 2 = 30 CPUs (fits in 58)
    run_test "29 cores (58 CPUs), 15 pods" \
        116 29 2 "internode" 15 "guaranteed" "single-numa-node" "" 2 false
    
    # Test 120: 29 cores, 30 pods (should fail)
    # 58 / 2 / 30 = 0.966 cores (< 1, should fail)
    run_test "29 cores (58 CPUs), 30 pods (too many)" \
        116 29 2 "internode" 30 "guaranteed" "single-numa-node" "" 0 true
    
=======

    # Test 17: Single pod, no constraints
    run_test "Single pod, no constraints" \
        96 2 2 "internode" 1 "" "" "" 96 false

    # Test 18: Single pod, guaranteed + single-numa (full cores)
    # 48 CPUs per NUMA / 2 = 24 cores, 24 cores * 2 = 48 CPUs
    run_test "Single pod, guaranteed + single-numa, SMT on" \
        96 2 2 "internode" 1 "guaranteed" "single-numa-node" "" 48 false

    # Test 19: User wants 0 CPUs (auto-compute)
    run_test "User wants 0 CPUs (auto-compute)" \
        96 2 2 "internode" 4 "" "" 0 24 false

    # Test 20: More pods than CPUs
    run_test "100 pods, more than available CPUs" \
        96 2 2 "internode" 100 "" "" "" 0 true

    # ==========================================
    # CATEGORY 5: Odd Numbers & Reserved CPUs with Full Cores
    # ==========================================
    echo ""
    echo -e "${YELLOW}=== CATEGORY 5: Odd Numbers & Reserved CPUs ===${NC}"

    # Test 21: 18 CPUs (reserved some), 2 NUMAs, guaranteed + single-numa
    # 18 / 2 = 9 CPUs per NUMA, 9 / 2 = 4 cores (integer), 4 cores / 4 pods = 1 core = 2 CPUs/pod
    run_test "18 CPUs (9 per NUMA), 4 pods, guaranteed + single-numa, SMT on" \
        18 2 2 "internode" 4 "guaranteed" "single-numa-node" "" 2 false

    # Test 22: 21 CPUs, 2 NUMAs, 5 pods
    # 21 / 2 = 10 CPUs per NUMA, 10 / 2 = 5 cores, 5 cores / 5 pods = 1 core = 2 CPUs/pod
    run_test "21 CPUs (10 per NUMA), 5 pods, guaranteed + single-numa" \
        21 2 2 "internode" 5 "guaranteed" "single-numa-node" "" 2 false

    # Test 23: 50 CPUs, 3 NUMAs, 6 pods
    # 50 / 3 = 16 CPUs per NUMA, 16 / 2 = 8 cores, 8 cores / 6 pods = 1 core = 2 CPUs/pod
    run_test "50 CPUs, 3 NUMAs (16 per NUMA), 6 pods" \
        50 3 2 "internode" 6 "guaranteed" "single-numa-node" "" 2 false

    # Test 24: User specifies exact fit with full cores
    run_test "18 CPUs, 2 NUMAs, user wants 4 CPUs/pod (2 cores), 2 pods (intranode)" \
        18 2 2 "intranode" 1 "guaranteed" "single-numa-node" 4 4 false

    # Test 25: User specifies odd CPUs with guaranteed QoS (should fail)
    run_test "18 CPUs, user wants 5 CPUs/pod (not full cores)" \
        18 2 2 "intranode" 1 "guaranteed" "single-numa-node" 5 0 true

    # Test 26: User specifies full cores but exceeds NUMA capacity
    # 18 / 2 = 9 CPUs per NUMA, user wants 6 * 2 = 12 > 9
    run_test "18 CPUs, user wants 6 CPUs/pod (3 cores), 2 pods (exceeds)" \
        18 2 2 "intranode" 1 "guaranteed" "single-numa-node" 6 0 true

    # ==========================================
    # CATEGORY 6: Multiple NUMA Configurations
    # ==========================================
    echo ""
    echo -e "${YELLOW}=== CATEGORY 6: Multiple NUMA Configurations ===${NC}"

    # Test 27: 4 NUMA nodes, guaranteed + single-numa
    # 256 / 4 = 64 CPUs per NUMA, 64 / 2 = 32 cores, 32 / 8 = 4 cores = 8 CPUs/pod
    run_test "256 CPUs, 4 NUMAs, 8 pods, guaranteed + single-numa" \
        256 4 2 "internode" 8 "guaranteed" "single-numa-node" "" 8 false

    # Test 28: Single NUMA node
    # 64 / 1 = 64 CPUs per NUMA, 64 / 2 = 32 cores, 32 / 4 = 8 cores = 16 CPUs/pod
    run_test "64 CPUs, 1 NUMA, 4 pods, guaranteed + single-numa" \
        64 1 2 "internode" 4 "guaranteed" "single-numa-node" "" 16 false

    # Test 29: 8 NUMA nodes
    # 512 / 8 = 64 CPUs per NUMA, 64 / 2 = 32 cores, 32 / 16 = 2 cores = 4 CPUs/pod
    run_test "512 CPUs, 8 NUMAs, 16 pods, guaranteed + single-numa" \
        512 8 2 "internode" 16 "guaranteed" "single-numa-node" "" 4 false

    # ==========================================
    # CATEGORY 7: Intranode Topology Variations
    # ==========================================
    echo ""
    echo -e "${YELLOW}=== CATEGORY 7: Intranode Topology ===${NC}"

    # Test 30: Intranode with odd scale factor
    # 96 / 2 = 48 per NUMA, 48 / 2 = 24 cores, 3 * 2 = 6 pods, 24 / 6 = 4 cores = 8 CPUs/pod
    run_test "Intranode, scale=3 (6 pods), guaranteed + single-numa" \
        96 2 2 "intranode" 3 "guaranteed" "single-numa-node" "" 8 false

    # Test 31: Intranode with many pods
    # 24 cores, 10 * 2 = 20 pods, 24 / 20 = 1 core = 2 CPUs/pod
    run_test "Intranode, scale=10 (20 pods), guaranteed + single-numa" \
        96 2 2 "intranode" 10 "guaranteed" "single-numa-node" "" 2 false

    # Test 32: Intranode, too many pods for one NUMA
    # 24 cores, 30 * 2 = 60 pods, 24 / 60 = 0 cores (fails)
    run_test "Intranode, scale=30 (60 pods), too many" \
        96 2 2 "intranode" 30 "guaranteed" "single-numa-node" "" 0 true

    # ==========================================
    # CATEGORY 8: QoS Comparison
    # ==========================================
    echo ""
    echo -e "${YELLOW}=== CATEGORY 8: QoS Comparison ===${NC}"

    # Test 33: Same config, burstable uses all CPUs (no full core requirement)
    run_test "Burstable + single-numa (uses all 96), 4 pods" \
        96 2 2 "internode" 4 "burstable" "single-numa-node" "" 24 false

    # Test 34: Same config, guaranteed restricted to one NUMA with full cores
    # 48 CPUs / 2 = 24 cores, 24 / 4 = 6 cores = 12 CPUs/pod
    run_test "Guaranteed + single-numa (restricted to 48, full cores), 4 pods" \
        96 2 2 "internode" 4 "guaranteed" "single-numa-node" "" 12 false

    # Test 35: Besteffort QoS (no constraints)
    run_test "Besteffort QoS, 4 pods" \
        96 2 2 "internode" 4 "besteffort" "" "" 24 false

    # Test 36: SMT off with guaranteed QoS
    # 48 CPUs / 1 = 48 cores, 48 / 4 = 12 cores = 12 CPUs/pod
    run_test "Guaranteed, SMT off, 4 pods" \
        48 2 1 "internode" 4 "guaranteed" "" "" 12 false

>>>>>>> 49e8a1c4
    # ==========================================
    # Summary
    # ==========================================
    echo ""
    echo "=========================================="
    echo "Test Summary"
    echo "=========================================="
    echo -e "Total Tests:  $TOTAL_TESTS"
    echo -e "${GREEN}Passed:       $PASSED_TESTS${NC}"
    echo -e "${RED}Failed:       $FAILED_TESTS${NC}"
    echo ""
<<<<<<< HEAD
    
=======

>>>>>>> 49e8a1c4
    if [[ $FAILED_TESTS -eq 0 ]]; then
        echo -e "${GREEN}All tests passed!${NC}"
        echo ""
        echo "Test Coverage Summary:"
<<<<<<< HEAD
        echo "  - No NUMA constraints: 5 tests"
        echo "  - NUMA aware (multi-node): 4 tests"
        echo "  - Single-NUMA-node policy: 10 tests"
        echo "  - Edge cases: 7 tests"
        echo "  - Different hardware configs: 6 tests"
        echo "  - QoS variations: 2 tests"
        echo "  - Boundary conditions: 5 tests"
        echo "  - Critical single-NUMA scenarios: 5 tests"
        echo "  - ODD cores (reserved CPUs): 30 tests"
        echo "  - ODD cores + intranode: 8 tests"
        echo "  - ODD cores + user-specified: 10 tests"
        echo "  - ODD cores + SMT off: 8 tests"
        echo "  - Extreme ODD cores: 12 tests"
        echo "  ----------------------------------------"
        echo "  Total: 120 comprehensive tests"
=======
        echo "  - No QoS / Non-Guaranteed: 6 tests"
        echo "  - Guaranteed + Single-NUMA (full cores): 7 tests"
        echo "  - Guaranteed without Single-NUMA (full cores): 3 tests"
        echo "  - Edge cases: 4 tests"
        echo "  - Odd numbers & reserved CPUs: 6 tests"
        echo "  - Multiple NUMA configs: 3 tests"
        echo "  - Intranode topology: 3 tests"
        echo "  - QoS comparisons: 4 tests"
        echo "  ----------------------------------------"
        echo "  Total: 36 comprehensive tests"
>>>>>>> 49e8a1c4
        exit 0
    else
        echo -e "${RED}Some tests failed!${NC}"
        exit 1
    fi
else
    # script being sourced
    :
fi
<|MERGE_RESOLUTION|>--- conflicted
+++ resolved
@@ -24,26 +24,13 @@
 
 compute_cpus_per_pod() {
     local num_cpus="$1"
-<<<<<<< HEAD
-    local CORE_PERSOCKET="$2"
-=======
     local NUM_NUMAS="$2"
->>>>>>> 49e8a1c4
     local CPUS_PER_CORE="$3"
     local topo="$4"
     local scale_up_factor="$5"
     local pod_qos="$6"
     local numa_mode="$7"
     local TPL_NUMCPUS="$8"
-<<<<<<< HEAD
-
-debug "HN num_cpus=$num_cpus CORE_PERSOCKET=$CORE_PERSOCKET CPUS_PER_CORE=$CPUS_PER_CORE topo=$topo scale_up_factor=$scale_up_factor pod_qos=$pod_qos numa_mode=$numa_mode TPL_NUMCPUS=$TPL_NUMCPUS"
-    
-    local cpus_per_pod=0
-    local num_pods=0
-    local cpus_per_numa_node=$((CORE_PERSOCKET * CPUS_PER_CORE))
-    
-=======
 
 debug "HN num_cpus=$num_cpus NUM_NUMAS=$NUM_NUMAS CPUS_PER_CORE=$CPUS_PER_CORE topo=$topo scale_up_factor=$scale_up_factor pod_qos=$pod_qos numa_mode=$numa_mode TPL_NUMCPUS=$TPL_NUMCPUS"
 
@@ -51,93 +38,12 @@
     local num_pods=0
     local cpus_per_numa_node=$((num_cpus / NUM_NUMAS))
 
->>>>>>> 49e8a1c4
     # Determine number of pods based on topology
     if [[ "$topo" == "intranode" ]]; then
         num_pods=$((scale_up_factor * 2))
     else
         num_pods=$scale_up_factor
     fi
-<<<<<<< HEAD
-    
-    # If user provided TPL_NUMCPUS, validate and use it
-    if [[ -n "$TPL_NUMCPUS" && "$TPL_NUMCPUS" -gt 0 ]]; then
-        cpus_per_pod=$TPL_NUMCPUS
-        
-        # Validate against available CPUs
-        local total_required=$((cpus_per_pod * num_pods))
-        
-        # Check if NUMA constraints apply
-        if [[ -n "$pod_qos" ]]; then
-            # NUMA considerations apply
-            if [[ "$numa_mode" == "single-numa-node" ]]; then
-                # ALL pods must fit in one NUMA node (they share a NIC on that NUMA)
-                if [[ $total_required -gt $cpus_per_numa_node ]]; then
-                    echo "Error: Total CPUs required ($total_required) for all $num_pods pods exceeds single NUMA node capacity ($cpus_per_numa_node)" >&2
-                    return 1
-                fi
-                
-                # For guaranteed QoS with single-numa-node, must use full cores
-                if [[ $((cpus_per_pod % CPUS_PER_CORE)) -ne 0 ]]; then
-                    echo "Error: CPUs per pod ($cpus_per_pod) must be a multiple of CPUS_PER_CORE ($CPUS_PER_CORE) for guaranteed QoS with single-numa-node policy" >&2
-                    return 1
-                fi
-            else
-                # NUMA aware but not single-numa-node policy
-                if [[ $total_required -gt $num_cpus ]]; then
-                    echo "Error: Total CPUs required ($total_required) exceeds available CPUs ($num_cpus)" >&2
-                    return 1
-                fi
-            fi
-        else
-            # No NUMA considerations
-            if [[ $total_required -gt $num_cpus ]]; then
-                echo "Error: Total CPUs required ($total_required) exceeds available CPUs ($num_cpus)" >&2
-                return 1
-            fi
-        fi
-        
-        echo "$cpus_per_pod"
-        return 0
-    fi
-    
-    # Compute cpus_per_pod when not provided by user
-    if [[ -n "$pod_qos" ]]; then
-        # NUMA considerations apply
-        if [[ "$numa_mode" == "single-numa-node" ]]; then
-            # ALL pods must fit in single NUMA node
-            # For guaranteed QoS, must use full cores
-            local cores_per_pod=$((cpus_per_numa_node / CPUS_PER_CORE / num_pods))
-            
-            if [[ $cores_per_pod -lt 1 ]]; then
-                echo "Error: Cannot fit $num_pods pods in single NUMA node with full core allocation" >&2
-                return 1
-            fi
-            
-            cpus_per_pod=$((cores_per_pod * CPUS_PER_CORE))
-            
-            # Verify all pods fit in one NUMA node
-            local total_required=$((cpus_per_pod * num_pods))
-            if [[ $total_required -gt $cpus_per_numa_node ]]; then
-                echo "Error: Total CPUs required ($total_required) for all $num_pods pods exceeds single NUMA node capacity ($cpus_per_numa_node)" >&2
-                return 1
-            fi
-        else
-            # NUMA aware but can span nodes
-            cpus_per_pod=$((num_cpus / num_pods))
-        fi
-    else
-        # No NUMA considerations - simple division
-        cpus_per_pod=$((num_cpus / num_pods))
-    fi
-    
-    # Ensure at least 1 CPU per pod
-    if [[ $cpus_per_pod -lt 1 ]]; then
-        echo "Error: Cannot allocate at least 1 CPU per pod with $num_pods pods" >&2
-        return 1
-    fi
-    
-=======
 
     # If user provided TPL_NUMCPUS, validate and use it
     if [[ -n "$TPL_NUMCPUS" && "$TPL_NUMCPUS" -gt 0 ]]; then
@@ -206,7 +112,6 @@
         return 1
     fi
 
->>>>>>> 49e8a1c4
     echo "$cpus_per_pod"
     return 0
 }
@@ -215,11 +120,7 @@
 run_test() {
     local test_name="$1"
     local num_cpus="$2"
-<<<<<<< HEAD
-    local core_persocket="$3"
-=======
     local num_numas="$3"
->>>>>>> 49e8a1c4
     local cpus_per_core="$4"
     local topo="$5"
     local scale_up_factor="$6"
@@ -228,16 +129,6 @@
     local tpl_numcpus="$9"
     local expected_result="${10}"
     local should_fail="${11:-false}"
-<<<<<<< HEAD
-    
-    TOTAL_TESTS=$((TOTAL_TESTS + 1))
-    
-    echo ""
-    echo "Test #$TOTAL_TESTS: $test_name"
-    echo "  Params: num_cpus=$num_cpus, cores_per_socket=$core_persocket, cpus_per_core=$cpus_per_core"
-    echo "          topo=$topo, scale_up=$scale_up_factor, qos='$pod_qos', numa='$numa_mode', tpl='$tpl_numcpus'"
-    
-=======
 
     TOTAL_TESTS=$((TOTAL_TESTS + 1))
 
@@ -246,21 +137,11 @@
     echo "  Params: num_cpus=$num_cpus, num_numas=$num_numas, cpus_per_core=$cpus_per_core"
     echo "          topo=$topo, scale_up=$scale_up_factor, qos='$pod_qos', numa='$numa_mode', tpl='$tpl_numcpus'"
 
->>>>>>> 49e8a1c4
     # Calculate expected pod count and NUMA capacity for clarity
     local num_pods=$scale_up_factor
     if [[ "$topo" == "intranode" ]]; then
         num_pods=$((scale_up_factor * 2))
     fi
-<<<<<<< HEAD
-    local numa_capacity=$((core_persocket * cpus_per_core))
-    echo "          -> $num_pods pods total, NUMA capacity=$numa_capacity CPUs ($core_persocket cores)"
-    
-    local result
-    result=$(compute_cpus_per_pod "$num_cpus" "$core_persocket" "$cpus_per_core" "$topo" "$scale_up_factor" "$pod_qos" "$numa_mode" "$tpl_numcpus" 2>&1)
-    local exit_code=$?
-    
-=======
     local numa_capacity=$((num_cpus / num_numas))
     echo "          -> $num_pods pods total, NUMA capacity=$numa_capacity CPUs per node"
 
@@ -268,7 +149,6 @@
     result=$(compute_cpus_per_pod "$num_cpus" "$num_numas" "$cpus_per_core" "$topo" "$scale_up_factor" "$pod_qos" "$numa_mode" "$tpl_numcpus" 2>&1)
     local exit_code=$?
 
->>>>>>> 49e8a1c4
     if [[ "$should_fail" == "true" ]]; then
         if [[ $exit_code -ne 0 ]]; then
             echo -e "  ${GREEN}✓ PASSED${NC} - Failed as expected"
@@ -284,12 +164,7 @@
                 echo -e "  ${GREEN}✓ PASSED${NC} - Got expected result: $result CPUs/pod"
                 if [[ -n "$expected_result" ]]; then
                     local total=$((result * num_pods))
-<<<<<<< HEAD
-                    local cores_used=$((result * num_pods / cpus_per_core))
-                    echo "  Total allocation: $total CPUs ($cores_used cores) for $num_pods pods"
-=======
                     echo "  Total allocation: $total CPUs for $num_pods pods"
->>>>>>> 49e8a1c4
                 fi
                 PASSED_TESTS=$((PASSED_TESTS + 1))
             else
@@ -302,115 +177,9 @@
         fi
     fi
 }
-   
+
 if [[ "${BASH_SOURCE[0]}" == "${0}" ]]; then
     # script being execute directly.
-<<<<<<< HEAD
-    
-    echo "=========================================="
-    echo "CPU Per Pod Computation - Test Suite"
-    echo "=========================================="
-    
-    # ==========================================
-    # CATEGORY 1: No NUMA Constraints (pod_qos="")
-    # ==========================================
-    echo ""
-    echo -e "${YELLOW}=== CATEGORY 1: No NUMA Constraints ===${NC}"
-    
-    # Test 1: Simple case - no NUMA, internode
-    run_test "No NUMA, internode, 4 pods" \
-        96 24 2 "internode" 4 "" "" "" 24 false
-    
-    # Test 2: No NUMA, intranode (double the pods)
-    run_test "No NUMA, intranode, 8 pods (4*2)" \
-        96 24 2 "intranode" 4 "" "" "" 12 false
-    
-    # Test 3: No NUMA, SMT off (1 cpu per core)
-    run_test "No NUMA, SMT off, 4 pods" \
-        48 24 1 "internode" 4 "" "" "" 12 false
-    
-    # Test 4: No NUMA with user-provided TPL_NUMCPUS (valid)
-    run_test "No NUMA, user wants 20 CPUs per pod" \
-        96 24 2 "internode" 4 "" "" 20 20 false
-    
-    # Test 5: No NUMA with user-provided TPL_NUMCPUS (exceeds capacity)
-    run_test "No NUMA, user wants 30 CPUs per pod (too many)" \
-        96 24 2 "internode" 4 "" "" 30 0 true
-    
-    # ==========================================
-    # CATEGORY 2: NUMA Aware, Not Single-NUMA-Node
-    # ==========================================
-    echo ""
-    echo -e "${YELLOW}=== CATEGORY 2: NUMA Aware (Not Single-Node) ===${NC}"
-    
-    # Test 6: NUMA aware, can span nodes
-    run_test "NUMA aware, internode, 4 pods" \
-        96 24 2 "internode" 4 "guaranteed" "multi-numa" "" 24 false
-    
-    # Test 7: NUMA aware, intranode
-    run_test "NUMA aware, intranode, 8 pods" \
-        96 24 2 "intranode" 4 "guaranteed" "multi-numa" "" 12 false
-    
-    # Test 8: NUMA aware with user-provided CPUs (valid)
-    run_test "NUMA aware, user wants 20 CPUs" \
-        96 24 2 "internode" 4 "guaranteed" "multi-numa" 20 20 false
-    
-    # Test 9: NUMA aware with user-provided CPUs (exceeds total)
-    run_test "NUMA aware, user wants 30 CPUs (exceeds)" \
-        96 24 2 "internode" 4 "guaranteed" "multi-numa" 30 0 true
-    
-    # ==========================================
-    # CATEGORY 3: Single-NUMA-Node Policy
-    # ==========================================
-    echo ""
-    echo -e "${YELLOW}=== CATEGORY 3: Single-NUMA-Node Policy ===${NC}"
-    echo "NOTE: All pods share a NIC and MUST fit on ONE NUMA node"
-    
-    # Test 10: Single NUMA, auto-compute, internode, 4 pods
-    run_test "Single NUMA, internode, 4 pods, SMT on" \
-        96 24 2 "internode" 4 "guaranteed" "single-numa-node" "" 12 false
-    
-    # Test 11: Single NUMA, auto-compute, intranode, 8 pods
-    run_test "Single NUMA, intranode, 8 pods (4*2), SMT on" \
-        96 24 2 "intranode" 4 "guaranteed" "single-numa-node" "" 6 false
-    
-    # Test 12: Single NUMA, SMT off
-    run_test "Single NUMA, internode, 4 pods, SMT off" \
-        48 24 1 "internode" 4 "guaranteed" "single-numa-node" "" 6 false
-    
-    # Test 13: Single NUMA with user-provided CPUs (valid, full cores, all fit)
-    run_test "Single NUMA, user wants 12 CPUs/pod (6 cores), 4 pods" \
-        96 24 2 "internode" 4 "guaranteed" "single-numa-node" 12 12 false
-    
-    # Test 14: Single NUMA with user-provided CPUs (not full cores)
-    run_test "Single NUMA, user wants 11 CPUs (not full cores)" \
-        96 24 2 "internode" 4 "guaranteed" "single-numa-node" 11 0 true
-    
-    # Test 15: Single NUMA with user-provided CPUs (exceeds NUMA capacity for all pods)
-    run_test "Single NUMA, user wants 16 CPUs/pod, 4 pods (64 > 48)" \
-        96 24 2 "internode" 4 "guaranteed" "single-numa-node" 16 0 true
-    
-    # Test 16: Single NUMA, too many pods for one NUMA node
-    run_test "Single NUMA, 10 pods (can fit)" \
-        96 24 2 "internode" 10 "guaranteed" "single-numa-node" "" 4 false
-    
-    # Test 17: Single NUMA, way too many pods
-    run_test "Single NUMA, 30 pods (too many for one NUMA)" \
-        96 24 2 "internode" 30 "guaranteed" "single-numa-node" "" 0 true
-    
-    # Test 18: Single NUMA, intranode with many pods
-    run_test "Single NUMA, intranode, 6 scale (12 pods)" \
-        96 24 2 "intranode" 6 "guaranteed" "single-numa-node" "" 4 false
-    
-    # Test 19: Single NUMA, user request that fits exactly
-    run_test "Single NUMA, user wants 8 CPUs/pod, 6 pods (exact fit)" \
-        96 24 2 "internode" 6 "guaranteed" "single-numa-node" 8 8 false
-    
-    # Test 20: Single NUMA, user request just over capacity
-    run_test "Single NUMA, user wants 10 CPUs/pod, 6 pods (60 > 48)" \
-        96 24 2 "internode" 6 "guaranteed" "single-numa-node" 10 0 true
-    
-=======
 
     echo "=========================================="
     echo "CPU Per Pod Computation - Test Suite"
@@ -507,584 +276,11 @@
     run_test "Guaranteed (no single-numa), 4 pods, SMT off" \
         48 2 1 "internode" 4 "guaranteed" "" "" 12 false
 
->>>>>>> 49e8a1c4
     # ==========================================
     # CATEGORY 4: Edge Cases
     # ==========================================
     echo ""
     echo -e "${YELLOW}=== CATEGORY 4: Edge Cases ===${NC}"
-<<<<<<< HEAD
-    
-    # Test 21: Single pod, no NUMA
-    run_test "Single pod, no NUMA" \
-        96 24 2 "internode" 1 "" "" "" 96 false
-    
-    # Test 22: Single pod, single NUMA
-    run_test "Single pod, single NUMA" \
-        96 24 2 "internode" 1 "guaranteed" "single-numa-node" "" 48 false
-    
-    # Test 23: Maximum pods that fit (no NUMA)
-    run_test "48 pods, no NUMA" \
-        96 24 2 "internode" 48 "" "" "" 2 false
-    
-    # Test 24: More pods than CPUs (should fail)
-    run_test "100 pods (more than CPUs)" \
-        96 24 2 "internode" 100 "" "" "" 0 true
-    
-    # Test 25: User wants 0 CPUs (treated as empty, auto-compute)
-    run_test "User wants 0 CPUs (auto-compute)" \
-        96 24 2 "internode" 4 "" "" 0 24 false
-    
-    # Test 26: Very small system
-    run_test "Small system: 8 CPUs, 2 pods" \
-        8 4 2 "internode" 2 "" "" "" 4 false
-    
-    # Test 27: Single NUMA, intranode with odd scale factor
-    run_test "Single NUMA, intranode, 3 scale (6 pods)" \
-        96 24 2 "intranode" 3 "guaranteed" "single-numa-node" "" 8 false
-    
-    # ==========================================
-    # CATEGORY 5: Different Hardware Configurations
-    # ==========================================
-    echo ""
-    echo -e "${YELLOW}=== CATEGORY 5: Different Hardware Configs ===${NC}"
-    
-    # Test 28: Large system (256 CPUs, 64 cores/socket)
-    run_test "Large system: 256 CPUs, 8 pods, no NUMA" \
-        256 64 2 "internode" 8 "" "" "" 32 false
-    
-    # Test 29: Large system with single NUMA
-    run_test "Large system: 256 CPUs, 8 pods, single NUMA" \
-        256 64 2 "internode" 8 "guaranteed" "single-numa-node" "" 16 false
-    
-    # Test 30: 4-way SMT (hypothetical)
-    run_test "4-way SMT, 16 cores/socket, 4 pods" \
-        128 16 4 "internode" 4 "guaranteed" "single-numa-node" "" 16 false
-    
-    # Test 31: User wants odd number of CPUs (no NUMA)
-    run_test "User wants 7 CPUs (odd number, no NUMA)" \
-        96 24 2 "internode" 4 "" "" 7 7 false
-    
-    # Test 32: Single NUMA, SMT off, user wants 2 CPUs
-    run_test "SMT off, user wants 2 CPUs/pod, single NUMA" \
-        48 24 1 "internode" 4 "guaranteed" "single-numa-node" 2 2 false
-    
-    # Test 33: Single NUMA, SMT off, auto-compute 6 pods
-    run_test "SMT off, single NUMA, 6 pods" \
-        48 24 1 "internode" 6 "guaranteed" "single-numa-node" "" 4 false
-    
-    # ==========================================
-    # CATEGORY 6: Different QoS without single-numa-node
-    # ==========================================
-    echo ""
-    echo -e "${YELLOW}=== CATEGORY 6: QoS Variations ===${NC}"
-    
-    # Test 34: Burstable QoS
-    run_test "Burstable QoS with NUMA aware" \
-        96 24 2 "internode" 4 "burstable" "prefer-numa" "" 24 false
-    
-    # Test 35: BestEffort QoS
-    run_test "BestEffort QoS with NUMA" \
-        96 24 2 "internode" 4 "besteffort" "" "" 24 false
-    
-    # ==========================================
-    # CATEGORY 7: Boundary Conditions
-    # ==========================================
-    echo ""
-    echo -e "${YELLOW}=== CATEGORY 7: Boundary Conditions ===${NC}"
-    
-    # Test 36: Exact fit - user request exactly fills NUMA node
-    run_test "Exact fit: 4 pods * 12 CPUs = 48 (one NUMA)" \
-        96 24 2 "internode" 4 "guaranteed" "single-numa-node" 12 12 false
-    
-    # Test 37: Just over NUMA capacity
-    run_test "Just over NUMA: 4 pods * 14 CPUs = 56 > 48" \
-        96 24 2 "internode" 4 "guaranteed" "single-numa-node" 14 0 true
-    
-    # Test 38: Minimum allocation (1 CPU per pod, no NUMA)
-    run_test "Minimum: 1 CPU per pod" \
-        4 2 2 "internode" 4 "" "" 1 1 false
-    
-    # Test 39: Intranode with single-numa, tight fit
-    run_test "Intranode, single NUMA, 3 scale (6 pods) * 8 CPUs = 48" \
-        96 24 2 "intranode" 3 "guaranteed" "single-numa-node" 8 8 false
-    
-    # Test 40: Empty topology string (should behave as internode)
-    run_test "Empty topology string" \
-        96 24 2 "" 4 "" "" "" 24 false
-    
-    # ==========================================
-    # CATEGORY 8: Critical Single-NUMA Scenarios
-    # ==========================================
-    echo ""
-    echo -e "${YELLOW}=== CATEGORY 8: Critical Single-NUMA Scenarios ===${NC}"
-    
-    # Test 41: Small NUMA node with many pods
-    run_test "Small NUMA (16 CPUs), 6 pods" \
-        32 8 2 "internode" 6 "guaranteed" "single-numa-node" "" 2 false
-    
-    # Test 42: Small NUMA node with too many pods
-    run_test "Small NUMA (16 CPUs), 10 pods (too many)" \
-        32 8 2 "internode" 10 "guaranteed" "single-numa-node" "" 0 true
-    
-    # Test 43: Intranode doubles pods - ensure total still fits one NUMA
-    run_test "Intranode, 8 scale (16 pods), must fit one NUMA" \
-        96 24 2 "intranode" 8 "guaranteed" "single-numa-node" "" 2 false
-    
-    # Test 44: Intranode with too many pods for one NUMA
-    run_test "Intranode, 15 scale (30 pods), too many for one NUMA" \
-        96 24 2 "intranode" 15 "guaranteed" "single-numa-node" "" 0 true
-    
-    # Test 45: User specifies CPUs that would span multiple NUMAs
-    run_test "8 pods * 8 CPUs = 64 > 48 NUMA capacity" \
-        96 24 2 "internode" 8 "guaranteed" "single-numa-node" 8 0 true
-    
-    # ==========================================
-    # CATEGORY 9: ODD CORES - Reserved CPUs Scenarios
-    # ==========================================
-    echo ""
-    echo -e "${BLUE}=== CATEGORY 9: ODD CORES (Reserved CPUs) ===${NC}"
-    echo "NOTE: When cores are reserved, we get odd numbers like 21, 22, 23 cores"
-    
-    # Test 46: 21 cores (42 CPUs), SMT on, 4 pods, single NUMA
-    # 42 / 2 / 4 = 5.25 cores, rounds down to 5 cores = 10 CPUs/pod
-    # Total: 4 * 10 = 40 CPUs (fits in 42)
-    run_test "21 cores (42 CPUs), SMT on, 4 pods, single NUMA" \
-        84 21 2 "internode" 4 "guaranteed" "single-numa-node" "" 10 false
-    
-    # Test 47: 21 cores, 5 pods - should still work
-    # 42 / 2 / 5 = 4.2 cores, rounds down to 4 cores = 8 CPUs/pod
-    # Total: 5 * 8 = 40 CPUs (fits in 42)
-    run_test "21 cores (42 CPUs), 5 pods, single NUMA" \
-        84 21 2 "internode" 5 "guaranteed" "single-numa-node" "" 8 false
-    
-    # Test 48: 21 cores, 6 pods
-    # 42 / 2 / 6 = 3.5 cores, rounds down to 3 cores = 6 CPUs/pod
-    # Total: 6 * 6 = 36 CPUs (fits in 42)
-    run_test "21 cores (42 CPUs), 6 pods, single NUMA" \
-        84 21 2 "internode" 6 "guaranteed" "single-numa-node" "" 6 false
-    
-    # Test 49: 21 cores, 8 pods
-    # 42 / 2 / 8 = 2.625 cores, rounds down to 2 cores = 4 CPUs/pod
-    # Total: 8 * 4 = 32 CPUs (fits in 42)
-    run_test "21 cores (42 CPUs), 8 pods, single NUMA" \
-        84 21 2 "internode" 8 "guaranteed" "single-numa-node" "" 4 false
-    
-    # Test 50: 21 cores, 11 pods (should work)
-    # 42 / 2 / 11 = 1.909 cores, rounds down to 1 core = 2 CPUs/pod
-    # Total: 11 * 2 = 22 CPUs (fits in 42)
-    run_test "21 cores (42 CPUs), 11 pods, single NUMA" \
-        84 21 2 "internode" 11 "guaranteed" "single-numa-node" "" 2 false
-    
-    # Test 51: 21 cores, 22 pods (should fail)
-    # 42 / 2 / 22 = 0.954 cores (< 1, should fail)
-    run_test "21 cores (42 CPUs), 22 pods (too many)" \
-        84 21 2 "internode" 22 "guaranteed" "single-numa-node" "" 0 true
-    
-    # Test 52: 21 cores, user wants 11 CPUs (not full cores, should fail)
-    run_test "21 cores, user wants 11 CPUs (not full cores)" \
-        84 21 2 "internode" 4 "guaranteed" "single-numa-node" 11 0 true
-    
-    # Test 53: 21 cores, user wants 10 CPUs (5 full cores, should work)
-    # 4 pods * 10 = 40 < 42
-    run_test "21 cores, user wants 10 CPUs (5 cores), 4 pods" \
-        84 21 2 "internode" 4 "guaranteed" "single-numa-node" 10 10 false
-    
-    # Test 54: 21 cores, user wants 12 CPUs, but total exceeds
-    # 4 pods * 12 = 48 > 42 (should fail)
-    run_test "21 cores, user wants 12 CPUs, 4 pods (48 > 42)" \
-        84 21 2 "internode" 4 "guaranteed" "single-numa-node" 12 0 true
-    
-    # Test 55: 23 cores (46 CPUs), SMT on, 5 pods
-    # 46 / 2 / 5 = 4.6 cores, rounds down to 4 cores = 8 CPUs/pod
-    # Total: 5 * 8 = 40 CPUs (fits in 46)
-    run_test "23 cores (46 CPUs), SMT on, 5 pods" \
-        92 23 2 "internode" 5 "guaranteed" "single-numa-node" "" 8 false
-    
-    # Test 56: 23 cores, 6 pods
-    # 46 / 2 / 6 = 3.833 cores, rounds down to 3 cores = 6 CPUs/pod
-    # Total: 6 * 6 = 36 CPUs (fits in 46)
-    run_test "23 cores (46 CPUs), 6 pods" \
-        92 23 2 "internode" 6 "guaranteed" "single-numa-node" "" 6 false
-    
-    # Test 57: 23 cores, 12 pods
-    # 46 / 2 / 12 = 1.916 cores, rounds down to 1 core = 2 CPUs/pod
-    # Total: 12 * 2 = 24 CPUs (fits in 46)
-    run_test "23 cores (46 CPUs), 12 pods" \
-        92 23 2 "internode" 12 "guaranteed" "single-numa-node" "" 2 false
-    
-    # Test 58: 23 cores, 24 pods (should fail)
-    # 46 / 2 / 24 = 0.958 cores (< 1, should fail)
-    run_test "23 cores (46 CPUs), 24 pods (too many)" \
-        92 23 2 "internode" 24 "guaranteed" "single-numa-node" "" 0 true
-    
-    # Test 59: 22 cores (44 CPUs), intranode topology
-    # scale=5, intranode = 10 pods
-    # 44 / 2 / 10 = 2.2 cores, rounds down to 2 cores = 4 CPUs/pod
-    # Total: 10 * 4 = 40 CPUs (fits in 44)
-    run_test "22 cores (44 CPUs), intranode, 5 scale (10 pods)" \
-        88 22 2 "intranode" 5 "guaranteed" "single-numa-node" "" 4 false
-    
-    # Test 60: 22 cores, intranode with tight fit
-    # scale=6, intranode = 12 pods
-    # 44 / 2 / 12 = 1.833 cores, rounds down to 1 core = 2 CPUs/pod
-    # Total: 12 * 2 = 24 CPUs (fits in 44)
-    run_test "22 cores (44 CPUs), intranode, 6 scale (12 pods)" \
-        88 22 2 "intranode" 6 "guaranteed" "single-numa-node" "" 2 false
-    
-    # Test 61: 22 cores, intranode with too many pods
-    # scale=12, intranode = 24 pods
-    # 44 / 2 / 24 = 0.916 cores (< 1, should fail)
-    run_test "22 cores (44 CPUs), intranode, 12 scale (24 pods)" \
-        88 22 2 "intranode" 12 "guaranteed" "single-numa-node" "" 0 true
-    
-    # Test 62: 21 cores, SMT off (21 CPUs), 5 pods
-    # 21 / 1 / 5 = 4.2 cores, rounds down to 4 cores = 4 CPUs/pod
-    # Total: 5 * 4 = 20 CPUs (fits in 21)
-    run_test "21 cores, SMT off, 5 pods" \
-        42 21 1 "internode" 5 "guaranteed" "single-numa-node" "" 4 false
-    
-    # Test 63: 21 cores, SMT off, 6 pods
-    # 21 / 1 / 6 = 3.5 cores, rounds down to 3 cores = 3 CPUs/pod
-    # Total: 6 * 3 = 18 CPUs (fits in 21)
-    run_test "21 cores, SMT off, 6 pods" \
-        42 21 1 "internode" 6 "guaranteed" "single-numa-node" "" 3 false
-    
-    # Test 64: 21 cores, SMT off, 22 pods (should fail)
-    # 21 / 1 / 22 = 0.954 cores (< 1, should fail)
-    run_test "21 cores, SMT off, 22 pods (too many)" \
-        42 21 1 "internode" 22 "guaranteed" "single-numa-node" "" 0 true
-    
-    # Test 65: 19 cores (38 CPUs), very tight odd number
-    # 38 / 2 / 5 = 3.8 cores, rounds down to 3 cores = 6 CPUs/pod
-    # Total: 5 * 6 = 30 CPUs (fits in 38)
-    run_test "19 cores (38 CPUs), 5 pods" \
-        76 19 2 "internode" 5 "guaranteed" "single-numa-node" "" 6 false
-    
-    # Test 66: 19 cores, 10 pods
-    # 38 / 2 / 10 = 1.9 cores, rounds down to 1 core = 2 CPUs/pod
-    # Total: 10 * 2 = 20 CPUs (fits in 38)
-    run_test "19 cores (38 CPUs), 10 pods" \
-        76 19 2 "internode" 10 "guaranteed" "single-numa-node" "" 2 false
-    
-    # Test 67: 19 cores, 20 pods (should fail)
-    # 38 / 2 / 20 = 0.95 cores (< 1, should fail)
-    run_test "19 cores (38 CPUs), 20 pods (too many)" \
-        76 19 2 "internode" 20 "guaranteed" "single-numa-node" "" 0 true
-    
-    # Test 68: 25 cores (50 CPUs), 7 pods
-    # 50 / 2 / 7 = 3.571 cores, rounds down to 3 cores = 6 CPUs/pod
-    # Total: 7 * 6 = 42 CPUs (fits in 50)
-    run_test "25 cores (50 CPUs), 7 pods" \
-        100 25 2 "internode" 7 "guaranteed" "single-numa-node" "" 6 false
-    
-    # Test 69: 25 cores, 9 pods
-    # 50 / 2 / 9 = 2.777 cores, rounds down to 2 cores = 4 CPUs/pod
-    # Total: 9 * 4 = 36 CPUs (fits in 50)
-    run_test "25 cores (50 CPUs), 9 pods" \
-        100 25 2 "internode" 9 "guaranteed" "single-numa-node" "" 4 false
-    
-    # Test 70: 25 cores, 26 pods (should fail)
-    # 50 / 2 / 26 = 0.961 cores (< 1, should fail)
-    run_test "25 cores (50 CPUs), 26 pods (too many)" \
-        100 25 2 "internode" 26 "guaranteed" "single-numa-node" "" 0 true
-    
-    # Test 71: 21 cores, user wants exact fit with waste
-    # User wants 6 CPUs/pod, 7 pods = 42 CPUs (exact fit!)
-    run_test "21 cores, user wants 6 CPUs/pod, 7 pods (exact fit)" \
-        84 21 2 "internode" 7 "guaranteed" "single-numa-node" 6 6 false
-    
-    # Test 72: 21 cores, user wants 8 CPUs/pod, 6 pods
-    # 6 * 8 = 48 > 42 (should fail)
-    run_test "21 cores, user wants 8 CPUs/pod, 6 pods (exceeds)" \
-        84 21 2 "internode" 6 "guaranteed" "single-numa-node" 8 0 true
-    
-    # Test 73: 23 cores, user wants 4 CPUs/pod, 11 pods
-    # 11 * 4 = 44 < 46 (fits)
-    run_test "23 cores, user wants 4 CPUs/pod, 11 pods" \
-        92 23 2 "internode" 11 "guaranteed" "single-numa-node" 4 4 false
-    
-    # Test 74: 23 cores, user wants 4 CPUs/pod, 12 pods
-    # 12 * 4 = 48 > 46 (should fail)
-    run_test "23 cores, user wants 4 CPUs/pod, 12 pods (exceeds)" \
-        92 23 2 "internode" 12 "guaranteed" "single-numa-node" 4 0 true
-    
-    # Test 75: 17 cores (34 CPUs), very small odd NUMA
-    # 34 / 2 / 4 = 4.25 cores, rounds down to 4 cores = 8 CPUs/pod
-    # Total: 4 * 8 = 32 CPUs (fits in 34)
-    run_test "17 cores (34 CPUs), 4 pods" \
-        68 17 2 "internode" 4 "guaranteed" "single-numa-node" "" 8 false
-    
-    # Test 76: 17 cores, 9 pods
-    # 34 / 2 / 9 = 1.888 cores, rounds down to 1 core = 2 CPUs/pod
-    # Total: 9 * 2 = 18 CPUs (fits in 34)
-    run_test "17 cores (34 CPUs), 9 pods" \
-        68 17 2 "internode" 9 "guaranteed" "single-numa-node" "" 2 false
-    
-    # Test 77: 17 cores, 18 pods (should fail)
-    # 34 / 2 / 18 = 0.944 cores (< 1, should fail)
-    run_test "17 cores (34 CPUs), 18 pods (too many)" \
-        68 17 2 "internode" 18 "guaranteed" "single-numa-node" "" 0 true
-    
-    # Test 78: 15 cores (30 CPUs), borderline case
-    # 30 / 2 / 8 = 1.875 cores, rounds down to 1 core = 2 CPUs/pod
-    # Total: 8 * 2 = 16 CPUs (fits in 30)
-    run_test "15 cores (30 CPUs), 8 pods" \
-        60 15 2 "internode" 8 "guaranteed" "single-numa-node" "" 2 false
-    
-    # Test 79: 15 cores, 16 pods (should fail)
-    # 30 / 2 / 16 = 0.9375 cores (< 1, should fail)
-    run_test "15 cores (30 CPUs), 16 pods (too many)" \
-        60 15 2 "internode" 16 "guaranteed" "single-numa-node" "" 0 true
-    
-    # Test 80: 27 cores (54 CPUs), larger odd number
-    # 54 / 2 / 10 = 2.7 cores, rounds down to 2 cores = 4 CPUs/pod
-    # Total: 10 * 4 = 40 CPUs (fits in 54)
-    run_test "27 cores (54 CPUs), 10 pods" \
-        108 27 2 "internode" 10 "guaranteed" "single-numa-node" "" 4 false
-    
-    # Test 81: 27 cores, 14 pods
-    # 54 / 2 / 14 = 1.928 cores, rounds down to 1 core = 2 CPUs/pod
-    # Total: 14 * 2 = 28 CPUs (fits in 54)
-    run_test "27 cores (54 CPUs), 14 pods" \
-        108 27 2 "internode" 14 "guaranteed" "single-numa-node" "" 2 false
-    
-    # Test 82: 27 cores, 28 pods (should fail)
-    # 54 / 2 / 28 = 0.964 cores (< 1, should fail)
-    run_test "27 cores (54 CPUs), 28 pods (too many)" \
-        108 27 2 "internode" 28 "guaranteed" "single-numa-node" "" 0 true
-    
-    # ==========================================
-    # CATEGORY 10: ODD CORES with Intranode Topology
-    # ==========================================
-    echo ""
-    echo -e "${BLUE}=== CATEGORY 10: ODD CORES + Intranode (Stress Test) ===${NC}"
-    
-    # Test 83: 21 cores, intranode, scale=4 (8 pods)
-    # 42 / 2 / 8 = 2.625 cores, rounds down to 2 cores = 4 CPUs/pod
-    # Total: 8 * 4 = 32 CPUs (fits in 42)
-    run_test "21 cores, intranode, scale=4 (8 pods)" \
-        84 21 2 "intranode" 4 "guaranteed" "single-numa-node" "" 4 false
-    
-    # Test 84: 21 cores, intranode, scale=6 (12 pods)
-    # 42 / 2 / 12 = 1.75 cores, rounds down to 1 core = 2 CPUs/pod
-    # Total: 12 * 2 = 24 CPUs (fits in 42)
-    run_test "21 cores, intranode, scale=6 (12 pods)" \
-        84 21 2 "intranode" 6 "guaranteed" "single-numa-node" "" 2 false
-    
-    # Test 85: 21 cores, intranode, scale=11 (22 pods)
-    # 42 / 2 / 22 = 0.954 cores (< 1, should fail)
-    run_test "21 cores, intranode, scale=11 (22 pods - too many)" \
-        84 21 2 "intranode" 11 "guaranteed" "single-numa-node" "" 0 true
-    
-    # Test 86: 19 cores, intranode, scale=5 (10 pods)
-    # 38 / 2 / 10 = 1.9 cores, rounds down to 1 core = 2 CPUs/pod
-    # Total: 10 * 2 = 20 CPUs (fits in 38)
-    run_test "19 cores, intranode, scale=5 (10 pods)" \
-        76 19 2 "intranode" 5 "guaranteed" "single-numa-node" "" 2 false
-    
-    # Test 87: 19 cores, intranode, scale=10 (20 pods)
-    # 38 / 2 / 20 = 0.95 cores (< 1, should fail)
-    run_test "19 cores, intranode, scale=10 (20 pods - too many)" \
-        76 19 2 "intranode" 10 "guaranteed" "single-numa-node" "" 0 true
-    
-    # Test 88: 23 cores, intranode, scale=3 (6 pods)
-    # 46 / 2 / 6 = 3.833 cores, rounds down to 3 cores = 6 CPUs/pod
-    # Total: 6 * 6 = 36 CPUs (fits in 46)
-    run_test "23 cores, intranode, scale=3 (6 pods)" \
-        92 23 2 "intranode" 3 "guaranteed" "single-numa-node" "" 6 false
-    
-    # Test 89: 23 cores, intranode, scale=7 (14 pods)
-    # 46 / 2 / 14 = 1.642 cores, rounds down to 1 core = 2 CPUs/pod
-    # Total: 14 * 2 = 28 CPUs (fits in 46)
-    run_test "23 cores, intranode, scale=7 (14 pods)" \
-        92 23 2 "intranode" 7 "guaranteed" "single-numa-node" "" 2 false
-    
-    # Test 90: 23 cores, intranode, scale=12 (24 pods)
-    # 46 / 2 / 24 = 0.958 cores (< 1, should fail)
-    run_test "23 cores, intranode, scale=12 (24 pods - too many)" \
-        92 23 2 "intranode" 12 "guaranteed" "single-numa-node" "" 0 true
-    
-    # ==========================================
-    # CATEGORY 11: ODD CORES with User-Specified CPUs
-    # ==========================================
-    echo ""
-    echo -e "${BLUE}=== CATEGORY 11: ODD CORES + User TPL_NUMCPUS ===${NC}"
-    
-    # Test 91: 21 cores, user wants 10 CPUs (valid), 4 pods
-    # 4 * 10 = 40 < 42 (fits)
-    run_test "21 cores, user specifies 10 CPUs/pod, 4 pods" \
-        84 21 2 "internode" 4 "guaranteed" "single-numa-node" 10 10 false
-    
-    # Test 92: 21 cores, user wants 11 CPUs (not full cores)
-    run_test "21 cores, user specifies 11 CPUs (not full cores)" \
-        84 21 2 "internode" 4 "guaranteed" "single-numa-node" 11 0 true
-    
-    # Test 93: 21 cores, user wants 8 CPUs, 5 pods
-    # 5 * 8 = 40 < 42 (fits)
-    run_test "21 cores, user specifies 8 CPUs/pod, 5 pods" \
-        84 21 2 "internode" 5 "guaranteed" "single-numa-node" 8 8 false
-    
-    # Test 94: 21 cores, user wants 8 CPUs, 6 pods
-    # 6 * 8 = 48 > 42 (exceeds)
-    run_test "21 cores, user specifies 8 CPUs/pod, 6 pods (exceeds)" \
-        84 21 2 "internode" 6 "guaranteed" "single-numa-node" 8 0 true
-    
-    # Test 95: 19 cores, user wants 6 CPUs, 6 pods
-    # 6 * 6 = 36 < 38 (fits)
-    run_test "19 cores, user specifies 6 CPUs/pod, 6 pods" \
-        76 19 2 "internode" 6 "guaranteed" "single-numa-node" 6 6 false
-    
-    # Test 96: 19 cores, user wants 6 CPUs, 7 pods
-    # 7 * 6 = 42 > 38 (exceeds)
-    run_test "19 cores, user specifies 6 CPUs/pod, 7 pods (exceeds)" \
-        76 19 2 "internode" 7 "guaranteed" "single-numa-node" 6 0 true
-    
-    # Test 97: 23 cores, user wants 14 CPUs, 3 pods
-    # 3 * 14 = 42 < 46 (fits)
-    run_test "23 cores, user specifies 14 CPUs/pod, 3 pods" \
-        92 23 2 "internode" 3 "guaranteed" "single-numa-node" 14 14 false
-    
-    # Test 98: 23 cores, user wants 16 CPUs, 3 pods
-    # 3 * 16 = 48 > 46 (exceeds)
-    run_test "23 cores, user specifies 16 CPUs/pod, 3 pods (exceeds)" \
-        92 23 2 "internode" 3 "guaranteed" "single-numa-node" 16 0 true
-    
-    # Test 99: 25 cores, user wants 2 CPUs (minimum full core), 20 pods
-    # 20 * 2 = 40 < 50 (fits)
-    run_test "25 cores, user specifies 2 CPUs/pod, 20 pods" \
-        100 25 2 "internode" 20 "guaranteed" "single-numa-node" 2 2 false
-    
-    # Test 100: 25 cores, user wants 2 CPUs, 26 pods
-    # 26 * 2 = 52 > 50 (exceeds)
-    run_test "25 cores, user specifies 2 CPUs/pod, 26 pods (exceeds)" \
-        100 25 2 "internode" 26 "guaranteed" "single-numa-node" 2 0 true
-    
-    # ==========================================
-    # CATEGORY 12: ODD CORES with SMT Off
-    # ==========================================
-    echo ""
-    echo -e "${BLUE}=== CATEGORY 12: ODD CORES + SMT Off ===${NC}"
-    
-    # Test 101: 21 cores, SMT off, 7 pods
-    # 21 / 1 / 7 = 3 cores = 3 CPUs/pod
-    # Total: 7 * 3 = 21 CPUs (exact fit!)
-    run_test "21 cores, SMT off, 7 pods (exact fit)" \
-        42 21 1 "internode" 7 "guaranteed" "single-numa-node" "" 3 false
-    
-    # Test 102: 19 cores, SMT off, 6 pods
-    # 19 / 1 / 6 = 3.166 cores, rounds down to 3 cores = 3 CPUs/pod
-    # Total: 6 * 3 = 18 CPUs (fits in 19)
-    run_test "19 cores, SMT off, 6 pods" \
-        38 19 1 "internode" 6 "guaranteed" "single-numa-node" "" 3 false
-    
-    # Test 103: 19 cores, SMT off, 20 pods (should fail)
-    # 19 / 1 / 20 = 0.95 cores (< 1, should fail)
-    run_test "19 cores, SMT off, 20 pods (too many)" \
-        38 19 1 "internode" 20 "guaranteed" "single-numa-node" "" 0 true
-    
-    # Test 104: 23 cores, SMT off, 11 pods
-    # 23 / 1 / 11 = 2.09 cores, rounds down to 2 cores = 2 CPUs/pod
-    # Total: 11 * 2 = 22 CPUs (fits in 23)
-    run_test "23 cores, SMT off, 11 pods" \
-        46 23 1 "internode" 11 "guaranteed" "single-numa-node" "" 2 false
-    
-    # Test 105: 23 cores, SMT off, 24 pods (should fail)
-    # 23 / 1 / 24 = 0.958 cores (< 1, should fail)
-    run_test "23 cores, SMT off, 24 pods (too many)" \
-        46 23 1 "internode" 24 "guaranteed" "single-numa-node" "" 0 true
-    
-    # Test 106: 17 cores, SMT off, 8 pods
-    # 17 / 1 / 8 = 2.125 cores, rounds down to 2 cores = 2 CPUs/pod
-    # Total: 8 * 2 = 16 CPUs (fits in 17)
-    run_test "17 cores, SMT off, 8 pods" \
-        34 17 1 "internode" 8 "guaranteed" "single-numa-node" "" 2 false
-    
-    # Test 107: 17 cores, SMT off, user wants 3 CPUs, 5 pods
-    # 5 * 3 = 15 < 17 (fits)
-    run_test "17 cores, SMT off, user wants 3 CPUs/pod, 5 pods" \
-        34 17 1 "internode" 5 "guaranteed" "single-numa-node" 3 3 false
-    
-    # Test 108: 17 cores, SMT off, user wants 3 CPUs, 6 pods
-    # 6 * 3 = 18 > 17 (exceeds)
-    run_test "17 cores, SMT off, user wants 3 CPUs/pod, 6 pods (exceeds)" \
-        34 17 1 "internode" 6 "guaranteed" "single-numa-node" 3 0 true
-    
-    # ==========================================
-    # CATEGORY 13: Extreme ODD CORES Cases
-    # ==========================================
-    echo ""
-    echo -e "${BLUE}=== CATEGORY 13: Extreme ODD CORES Cases ===${NC}"
-    
-    # Test 109: 31 cores (62 CPUs), larger odd prime number
-    # 62 / 2 / 10 = 3.1 cores, rounds down to 3 cores = 6 CPUs/pod
-    # Total: 10 * 6 = 60 CPUs (fits in 62)
-    run_test "31 cores (62 CPUs), 10 pods" \
-        124 31 2 "internode" 10 "guaranteed" "single-numa-node" "" 6 false
-    
-    # Test 110: 31 cores, 11 pods
-    # 62 / 2 / 11 = 2.818 cores, rounds down to 2 cores = 4 CPUs/pod
-    # Total: 11 * 4 = 44 CPUs (fits in 62)
-    run_test "31 cores (62 CPUs), 11 pods" \
-        124 31 2 "internode" 11 "guaranteed" "single-numa-node" "" 4 false
-    
-    # Test 111: 31 cores, 32 pods (should fail)
-    # 62 / 2 / 32 = 0.96875 cores (< 1, should fail)
-    run_test "31 cores (62 CPUs), 32 pods (too many)" \
-        124 31 2 "internode" 32 "guaranteed" "single-numa-node" "" 0 true
-    
-    # Test 112: 13 cores (26 CPUs), small odd prime
-    # 26 / 2 / 6 = 2.166 cores, rounds down to 2 cores = 4 CPUs/pod
-    # Total: 6 * 4 = 24 CPUs (fits in 26)
-    run_test "13 cores (26 CPUs), 6 pods" \
-        52 13 2 "internode" 6 "guaranteed" "single-numa-node" "" 4 false
-    
-    # Test 113: 13 cores, 7 pods
-    # 26 / 2 / 7 = 1.857 cores, rounds down to 1 core = 2 CPUs/pod
-    # Total: 7 * 2 = 14 CPUs (fits in 26)
-    run_test "13 cores (26 CPUs), 7 pods" \
-        52 13 2 "internode" 7 "guaranteed" "single-numa-node" "" 2 false
-    
-    # Test 114: 13 cores, 14 pods (should fail)
-    # 26 / 2 / 14 = 0.928 cores (< 1, should fail)
-    run_test "13 cores (26 CPUs), 14 pods (too many)" \
-        52 13 2 "internode" 14 "guaranteed" "single-numa-node" "" 0 true
-    
-    # Test 115: 11 cores (22 CPUs), very small odd
-    # 22 / 2 / 5 = 2.2 cores, rounds down to 2 cores = 4 CPUs/pod
-    # Total: 5 * 4 = 20 CPUs (fits in 22)
-    run_test "11 cores (22 CPUs), 5 pods" \
-        44 11 2 "internode" 5 "guaranteed" "single-numa-node" "" 4 false
-    
-    # Test 116: 11 cores, 11 pods
-    # 22 / 2 / 11 = 1 core = 2 CPUs/pod
-    # Total: 11 * 2 = 22 CPUs (exact fit!)
-    run_test "11 cores (22 CPUs), 11 pods (exact fit)" \
-        44 11 2 "internode" 11 "guaranteed" "single-numa-node" "" 2 false
-    
-    # Test 117: 11 cores, 12 pods (should fail)
-    # 22 / 2 / 12 = 0.916 cores (< 1, should fail)
-    run_test "11 cores (22 CPUs), 12 pods (too many)" \
-        44 11 2 "internode" 12 "guaranteed" "single-numa-node" "" 0 true
-    
-    # Test 118: 29 cores (58 CPUs), odd number close to 30
-    # 58 / 2 / 14 = 2.071 cores, rounds down to 2 cores = 4 CPUs/pod
-    # Total: 14 * 4 = 56 CPUs (fits in 58)
-    run_test "29 cores (58 CPUs), 14 pods" \
-        116 29 2 "internode" 14 "guaranteed" "single-numa-node" "" 4 false
-    
-    # Test 119: 29 cores, 15 pods
-    # 58 / 2 / 15 = 1.933 cores, rounds down to 1 core = 2 CPUs/pod
-    # Total: 15 * 2 = 30 CPUs (fits in 58)
-    run_test "29 cores (58 CPUs), 15 pods" \
-        116 29 2 "internode" 15 "guaranteed" "single-numa-node" "" 2 false
-    
-    # Test 120: 29 cores, 30 pods (should fail)
-    # 58 / 2 / 30 = 0.966 cores (< 1, should fail)
-    run_test "29 cores (58 CPUs), 30 pods (too many)" \
-        116 29 2 "internode" 30 "guaranteed" "single-numa-node" "" 0 true
-    
-=======
 
     # Test 17: Single pod, no constraints
     run_test "Single pod, no constraints" \
@@ -1203,7 +399,6 @@
     run_test "Guaranteed, SMT off, 4 pods" \
         48 2 1 "internode" 4 "guaranteed" "" "" 12 false
 
->>>>>>> 49e8a1c4
     # ==========================================
     # Summary
     # ==========================================
@@ -1215,32 +410,11 @@
     echo -e "${GREEN}Passed:       $PASSED_TESTS${NC}"
     echo -e "${RED}Failed:       $FAILED_TESTS${NC}"
     echo ""
-<<<<<<< HEAD
-    
-=======
-
->>>>>>> 49e8a1c4
+
     if [[ $FAILED_TESTS -eq 0 ]]; then
         echo -e "${GREEN}All tests passed!${NC}"
         echo ""
         echo "Test Coverage Summary:"
-<<<<<<< HEAD
-        echo "  - No NUMA constraints: 5 tests"
-        echo "  - NUMA aware (multi-node): 4 tests"
-        echo "  - Single-NUMA-node policy: 10 tests"
-        echo "  - Edge cases: 7 tests"
-        echo "  - Different hardware configs: 6 tests"
-        echo "  - QoS variations: 2 tests"
-        echo "  - Boundary conditions: 5 tests"
-        echo "  - Critical single-NUMA scenarios: 5 tests"
-        echo "  - ODD cores (reserved CPUs): 30 tests"
-        echo "  - ODD cores + intranode: 8 tests"
-        echo "  - ODD cores + user-specified: 10 tests"
-        echo "  - ODD cores + SMT off: 8 tests"
-        echo "  - Extreme ODD cores: 12 tests"
-        echo "  ----------------------------------------"
-        echo "  Total: 120 comprehensive tests"
-=======
         echo "  - No QoS / Non-Guaranteed: 6 tests"
         echo "  - Guaranteed + Single-NUMA (full cores): 7 tests"
         echo "  - Guaranteed without Single-NUMA (full cores): 3 tests"
@@ -1251,7 +425,6 @@
         echo "  - QoS comparisons: 4 tests"
         echo "  ----------------------------------------"
         echo "  Total: 36 comprehensive tests"
->>>>>>> 49e8a1c4
         exit 0
     else
         echo -e "${RED}Some tests failed!${NC}"
@@ -1260,4 +433,4 @@
 else
     # script being sourced
     :
-fi
+fi