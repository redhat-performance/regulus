--- conflicted
+++ resolved
@@ -1,16 +1,9 @@
 #
 # Lab environment settings specific to your lab
 #
-<<<<<<< HEAD
 export KUBECONFIG="path to kubeconfig on the bastion"
-=======
-# full path name to kubeconfig. Example, KUBECONFIG=/root/mnokubeconfig
-export KUBECONFIG=/root/_radez_/standard-00001/kubeconfig
->>>>>>> 3f736934
 
-# Bastion login username i.e root or kni
 export REG_KNI_USER=root
-<<<<<<< HEAD
 export REG_OCPHOST="bastion hostname"
 export OCP_WORKER_0=
 export OCP_WORKER_1=
@@ -21,31 +14,8 @@
 
 # SRIOV nic 
 export REG_SRIOV_NIC=
-=======
-# Bastion hostname. i.e "e16-h12-b02-fc640.rdu2.scalelab.redhat.com"
-export REG_OCPHOST="e16-h12-b02-fc640.rdu2.scalelab.redhat.com"           # This is the BASTION hostname,
-
-# Optional. Just a user defined tag. that label your run artifacts.
-export REG_DP=rds
-
-# Three workers that Regulus will run tests on. Example below i.e e23-h24-b02-fc640.rdu2.scalelab.redhat.com
-export OCP_WORKER_0=e23-h24-b02-fc640.rdu2.scalelab.redhat.com
-export OCP_WORKER_1=e23-h24-b03-fc640.rdu2.scalelab.redhat.com
-export OCP_WORKER_2=e23-h24-b04-fc640.rdu2.scalelab.redhat.com
-
-# The list of external host/RHEL that will host INGRESS,EGRESS and TREX. Example BM_HOSTS="host_1  host_2 host_3"
-export BM_HOSTS="e16-h12-b01-fc640.rdu2.scalelab.redhat.com"        # this is a string "host-one host-two host-three"
-
-### To select the NICs for SRIOV, MACVLAN and TREX. You need to understand your worker nodes connectivity.
-
-# Below are examples of the selection for the 120-node RDS testbed in ourlabe as of 3/2025.
-# On our RDS testbed worker nodes, they have  Cx-5 (ens2f0np0,ens2f1np1) and XXV710 (ens2f0,ens2f1)
-# For SRIOV, since ens2f1np1 connects to ovs-port-phys0, we use XXV710 for SRIOV.
-
-export REG_SRIOV_NIC=ens2f0
->>>>>>> 3f736934
 export REG_SRIOV_MTU=9000
-export REG_SRIOV_NIC_MODEL=CX6
+export REG_SRIOV_NIC_MODEL=
 
 # MACVLAN
 export REG_MACVLAN_NIC=
@@ -55,25 +25,10 @@
 export REG_DPDK_NIC_1=ens6f0
 export REG_DPDK_NIC_2=ens6f1
 export REG_DPDK_NIC_MODEL=E810
-#export REG_DPDK_NIC_1=eno12399
-#export REG_DPDK_NIC_2=eno12409
-#export REG_DPDK_NIC_MODEL=X710
 
-<<<<<<< HEAD
 # TREX
-export TREX_HOSTS=$BM_HOSTS
-export REM_DPDK_CONFIG=true
+export TREX_HOSTS=""
+export REM_DPDK_CONFIG=false
 export TREX_SRIOV_INTERFACE_1=ens6f0
 export TREX_SRIOV_INTERFACE_2=ens6f1
 export TREX_DPDK_NIC_MODEL=E810
-=======
-# The remotehost to host TREX. Example e16-h12-b02-fc640.rdu2.scalelab.redhat.com
-export TREX_HOSTS="e16-h12-b01-fc640.rdu2.scalelab.redhat.com"
-
-# For TREX, choose NICs. 
-export TREX_SRIOV_INTERFACE_1=ens2f0
-export TREX_SRIOV_INTERFACE_2=ens2f1
-export TREX_DPDK_NIC_MODEL=X710
-# Config the TREX side for DPDK test to work. Example, REM_DPDK_CONFIG=true
-export REM_DPDK_CONFIG=false   # Disable DPDK test, until we manually verify the testbed correctness.
->>>>>>> 3f736934
