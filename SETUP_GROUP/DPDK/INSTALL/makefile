--- conflicted
+++ resolved
@@ -11,17 +11,7 @@
 include ${REG_ROOT}/jobs.config
 include ${REG_ROOT}/lab.config
 
-<<<<<<< HEAD
-.PHONY: confirm_controller clean
-
-confirm_controller:
-	@if [ "$$(hostname)" != "$(REG_OCPHOST_NAME)" ]; then \
-		echo "Aborting. Please run this command on the controller."; \
-		exit 1; \
-	fi
-=======
 .PHONY: clean
->>>>>>> 3f736934
 
 trex-device-info.json: init.sh
 	@echo "Running trex-device-info target"
